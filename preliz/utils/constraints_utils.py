--- conflicted
+++ resolved
@@ -10,12 +10,10 @@
     "lognormal": ("mu", "sigma"),
     "normal": ("mu", "sigma"),
     "student": ("nu", "mu", "sigma"),
-}  # This names could be different for different "parametrizations"
+}  # These names could be different for different "parametrizations"
 
 
 def get_parametrization(name, a, b, extra, parametrization):
-<<<<<<< HEAD
-=======
     """Generates a string with the name of a distribution and its parameters
 
     Parameters
@@ -31,7 +29,6 @@
     parametrization : str
         Which parametrization to use, available options are PyMC and Scipy
     """
->>>>>>> af48a00c
     if parametrization == "pymc":
         if name == "gamma":
             title = f"{name}({dist_dict[name][0]}={a:.2f}, {dist_dict[name][1]}={1/b:.2f})"
@@ -60,9 +57,6 @@
 
 
 def check_boundaries(name, lower, upper):
-<<<<<<< HEAD
-    domain_error = f"The provided boundaries are outside the domain of the {name} distribution"
-=======
     """
 
     Parameters
@@ -74,8 +68,7 @@
     upper: float
         Upper bound.
     """
-    DOMAIN_ERROR = f"The provided boundaries are outside the domain of the {name} distribution"
->>>>>>> af48a00c
+    domain_error = f"The provided boundaries are outside the domain of the {name} distribution"
     if name == "beta":
         if lower == 0 and upper == 1:
             raise ValueError(
@@ -156,16 +149,6 @@
     cdf_loss = (cdf1 - cdf0) - mass
     return cdf_loss
 
-
-<<<<<<< HEAD
-def get_normal(lower, upper, mass):
-    mu_init = (lower + upper) / 2
-    sigma_init = ((upper - lower) / 4) / mass
-    opt = least_squares(
-        func, x0=(mu_init, sigma_init), method="dogbox", args=(stats.norm, lower, upper, mass)
-    )
-    return opt
-=======
 def optimize(lower, upper, mass, dist=None, a=None, b=None, extra=None):
     """Use least squares to perform a constraints optimization
 
@@ -252,5 +235,4 @@
         dist = stats.t
     else:
         raise NotImplementedError(f"The distribution {name} is not implemented")
-    return a, b, dist
->>>>>>> af48a00c
+    return a, b, dist