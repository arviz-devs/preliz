# pylint: disable=too-many-lines
# pylint: disable=too-many-instance-attributes
# pylint: disable=invalid-name
# pylint: disable=attribute-defined-outside-init
"""
Continuous probability distributions.
"""
from copy import copy

import numpy as np
from scipy import stats
from scipy.special import gamma as gammaf
from scipy.special import logit, expit  # pylint: disable=no-name-in-module

from ..internal.optimization import optimize_ml, optimize_moments
from ..internal.distribution_helper import garcia_approximation, all_not_none, any_not_none
from .distributions import Continuous

eps = np.finfo(float).eps


def from_precision(precision):
    sigma = 1 / precision**0.5
    return sigma


def to_precision(sigma):
    precision = 1 / sigma**2
    return precision


class AsymmetricLaplace(Continuous):
    r"""
    Asymmetric-Laplace dstribution.

    The pdf of this distribution is

    .. math::
        {f(x|\\b,\kappa,\mu) =
            \left({\frac{\\b}{\kappa + 1/\kappa}}\right)\,e^{-(x-\mu)\\b\,s\kappa ^{s}}}

    where

    .. math::

        s = sgn(x-\mu)

    .. plot::
        :context: close-figs

        import arviz as az
        from preliz import AsymmetricLaplace
        az.style.use('arviz-white')
        kappas = [1., 2., .5]
        mus = [0., 0., 3.]
        bs = [1., 1., 1.]
        for kappa, mu, b in zip(kappas, mus, bs):
            AsymmetricLaplace(kappa, mu, b).plot_pdf(support=(-10,10))

    ========  ========================
    Support   :math:`x \in \mathbb{R}`
    Mean      :math:`\mu-\frac{\\\kappa-1/\kappa}b`
    Variance  :math:`\frac{1+\kappa^{4}}{b^2\kappa^2 }`
    ========  ========================

    AsymmetricLaplace distribution has 2 alternative parametrizations. In terms of kappa,
    mu and b or q, mu and b.

    The link between the 2 alternatives is given by

    .. math::

       \kappa = \sqrt(\frac{q}{1-q})

    Parameters
    ----------
    kappa : float
        Symmetry parameter (kappa > 0).
    mu : float
        Location parameter.
    b : float
        Scale parameter (b > 0).
    q : float
        Symmetry parameter (0 < q < 1).
    """

    def __init__(self, kappa=None, mu=None, b=None, q=None):
        super().__init__()
        self.dist = copy(stats.laplace_asymmetric)
        self.support = (-np.inf, np.inf)
        self._parametrization(kappa, mu, b, q)

    def _parametrization(self, kappa=None, mu=None, b=None, q=None):
        if all_not_none(kappa, q):
            raise ValueError("Incompatible parametrization. Either use kappa or q.")

        self.param_names = ("kappa", "mu", "b")
        self.params_support = ((eps, np.inf), (-np.inf, np.inf), (eps, np.inf))

        if q is not None:
            self.q = q
            kappa = self._from_q(q)
            self.param_names = ("q", "mu", "b")
            self.params_support = ((eps, 1 - eps), (-np.inf, np.inf), (eps, np.inf))

        self.kappa = kappa
        self.mu = mu
        self.b = b
        if all_not_none(kappa, mu, b):
            self._update(kappa, mu, b)

    def _from_q(self, q):
        kappa = (q / (1 - q)) ** 0.5
        return kappa

    def _to_q(self, kappa):
        q = kappa**2 / (1 + kappa**2)
        return q

    def _get_frozen(self):
        frozen = None
        if all_not_none(self.params):
            frozen = self.dist(kappa=self.kappa, loc=self.mu, scale=self.b)
        return frozen

    def _update(self, kappa, mu, b):
        self.kappa = np.float64(kappa)
        self.mu = np.float64(mu)
        self.b = np.float64(b)
        self.q = self._to_q(self.kappa)

        if self.param_names[0] == "kappa":
            self.params = (self.kappa, self.mu, self.b)
        elif self.param_names[0] == "q":
            self.params = (self.q, self.mu, self.b)

        self._update_rv_frozen()

    def _fit_moments(self, mean, sigma):
        # Assume symmetry
        mu = mean
        b = (sigma / 2) * (2**0.5)
        self._update(1, mu, b)

    def _fit_mle(self, sample, **kwargs):
        kappa, mu, b = self.dist.fit(sample, **kwargs)
        self._update(kappa, mu, b)


class Beta(Continuous):
    r"""
    Beta distribution.

    The pdf of this distribution is

    .. math::

       f(x \mid \alpha, \beta) =
           \frac{x^{\alpha - 1} (1 - x)^{\beta - 1}}{B(\alpha, \beta)}

    .. plot::
        :context: close-figs

        import arviz as az
        from preliz import Beta
        az.style.use('arviz-white')
        alphas = [.5, 5., 2.]
        betas = [.5, 5., 5.]
        for alpha, beta in zip(alphas, betas):
            Beta(alpha, beta).plot_pdf()

    ========  ==============================================================
    Support   :math:`x \in (0, 1)`
    Mean      :math:`\dfrac{\alpha}{\alpha + \beta}`
    Variance  :math:`\dfrac{\alpha \beta}{(\alpha+\beta)^2(\alpha+\beta+1)}`
    ========  ==============================================================

    Beta distribution has 3 alternative parameterizations. In terms of alpha and
    beta, mean and sigma (standard deviation) or mean and kappa (concentration).

    The link between the 3 alternatives is given by

    .. math::

       \alpha &= \mu \kappa \\
       \beta  &= (1 - \mu) \kappa

       \text{where } \kappa = \frac{\mu(1-\mu)}{\sigma^2} - 1


    Parameters
    ----------
    alpha : float
        alpha  > 0
    beta : float
        beta  > 0
    mu : float
        mean (0 < ``mu`` < 1).
    sigma : float
        standard deviation (``sigma`` < sqrt(``mu`` * (1 - ``mu``))).
    kappa : float
        concentration > 0
    """

    def __init__(self, alpha=None, beta=None, mu=None, sigma=None, kappa=None):
        super().__init__()
        self.dist = copy(stats.beta)
        self.support = (0, 1)
        self._parametrization(alpha, beta, mu, sigma, kappa)

    def _parametrization(self, alpha=None, beta=None, mu=None, sigma=None, kappa=None):
        if (
            any_not_none(alpha, beta)
            and any_not_none(mu, sigma, kappa)
            or all_not_none(sigma, kappa)
        ):
            raise ValueError(
                "Incompatible parametrization. Either use alpha " "and beta, or mu and sigma."
            )

        self.param_names = ("alpha", "beta")
        self.params_support = ((eps, np.inf), (eps, np.inf))

        if any_not_none(mu, sigma):
            self.mu = mu
            self.sigma = sigma
            self.param_names = ("mu", "sigma")
            self.params_support = ((eps, 1 - eps), (eps, 1 - eps))
            if all_not_none(mu, sigma):
                alpha, beta = self._from_mu_sigma(mu, sigma)

        if any_not_none(mu, kappa):
            self.mu = mu
            self.kappa = kappa
            self.param_names = ("mu", "kappa")
            self.params_support = ((eps, 1 - eps), (eps, np.inf))
            if all_not_none(mu, kappa):
                alpha, beta = self._from_mu_kappa(mu, kappa)

        self.alpha = alpha
        self.beta = beta
        if all_not_none(self.alpha, self.beta):
            self._update(self.alpha, self.beta)

    def _from_mu_sigma(self, mu, sigma):
        kappa = mu * (1 - mu) / sigma**2 - 1
        alpha = mu * kappa
        beta = (1 - mu) * kappa
        return alpha, beta

    def _from_mu_kappa(self, mu, kappa):
        alpha = mu * kappa
        beta = (1 - mu) * kappa
        return alpha, beta

    def _to_mu_sigma(self, alpha, beta):
        alpha_plus_beta = alpha + beta
        mu = alpha / alpha_plus_beta
        sigma = (alpha * beta) ** 0.5 / alpha_plus_beta / (alpha_plus_beta + 1) ** 0.5
        return mu, sigma

    def _get_frozen(self):
        frozen = None
        if all_not_none(self.params):
            frozen = self.dist(self.alpha, self.beta)
        return frozen

    def _update(self, alpha, beta):
        self.alpha = np.float64(alpha)
        self.beta = np.float64(beta)
        self.mu, self.sigma = self._to_mu_sigma(self.alpha, self.beta)
        self.kappa = self.mu * (1 - self.mu) / self.sigma**2 - 1

        if self.param_names[0] == "alpha":
            self.params = (self.alpha, self.beta)
        elif self.param_names[1] == "sigma":
            self.params = (self.mu, self.sigma)
        elif self.param_names[1] == "kappa":
            self.params = (self.mu, self.kappa)

        self._update_rv_frozen()

    def _fit_moments(self, mean, sigma):
        alpha, beta = self._from_mu_sigma(mean, sigma)
        alpha = max(0.5, alpha)
        beta = max(0.5, beta)
        self._update(alpha, beta)

    def _fit_mle(self, sample, **kwargs):
        alpha, beta, _, _ = self.dist.fit(sample, **kwargs)
        self._update(alpha, beta)


class BetaScaled(Continuous):
    r"""
    Scaled Beta distribution.

    The pdf of this distribution is

    .. math::

       f(x \mid \alpha, \beta) =
           \frac{(x-\text{lower})^{\alpha - 1} (\text{upper} - x)^{\beta - 1}}
           {(\text{upper}-\text{lower})^{\alpha+\beta-1} B(\alpha, \beta)}

    .. plot::
        :context: close-figs

        import arviz as az
        from preliz import BetaScaled
        az.style.use('arviz-white')
        alphas = [2, 2]
        betas = [2, 5]
        lowers = [-0.5, -1]
        uppers = [1.5, 2]
        for alpha, beta, lower, upper in zip(alphas, betas, lowers, uppers):
            BetaScaled(alpha, beta, lower, upper).plot_pdf()

    ========  ==============================================================
    Support   :math:`x \in (lower, upper)`
    Mean      :math:`\dfrac{\alpha}{\alpha + \beta} (upper-lower) + lower`
    Variance  :math:`\dfrac{\alpha \beta}{(\alpha+\beta)^2(\alpha+\beta+1)} (upper-lower)`
    ========  ==============================================================

    Parameters
    ----------
    alpha : float
        alpha  > 0
    beta : float
        beta  > 0
    lower: float
        Lower limit.
    upper: float
        Upper limit (upper > lower).
    """

    def __init__(self, alpha=None, beta=None, lower=0, upper=1):
        super().__init__()
        self.alpha = alpha
        self.beta = beta
        self.lower = lower
        self.upper = upper
        self.dist = copy(stats.beta)
        self.support = (lower, upper)
        self._parametrization(self.alpha, self.beta, self.lower, self.upper)

    def _parametrization(self, alpha=None, beta=None, lower=None, upper=None):
        self.param_names = ("alpha", "beta", "lower", "upper")
        self.params_support = ((eps, np.inf), (eps, np.inf), (-np.inf, np.inf), (-np.inf, np.inf))
        if all_not_none(alpha, beta):
            self._update(alpha, beta, lower, upper)

    def _get_frozen(self):
        frozen = None
        if all_not_none(self.params):
            frozen = self.dist(self.alpha, self.beta, loc=self.lower, scale=self.upper - self.lower)
        return frozen

    def _update(self, alpha, beta, lower=None, upper=None):
        if lower is not None:
            self.lower = np.float64(lower)
        if upper is not None:
            self.upper = np.float64(upper)

        self.alpha = np.float64(alpha)
        self.beta = np.float64(beta)
        self.params = (self.alpha, self.beta, self.lower, self.upper)
        self.support = self.lower, self.upper
        self._update_rv_frozen()

    def _fit_moments(self, mean, sigma):
        mean = (mean - self.lower) / (self.upper - self.lower)
        sigma = sigma / (self.upper - self.lower)
        kappa = mean * (1 - mean) / sigma**2 - 1
        alpha = max(0.5, kappa * mean)
        beta = max(0.5, kappa * (1 - mean))
        self._update(alpha, beta)

    def _fit_mle(self, sample, **kwargs):
        alpha, beta, lower, scale = self.dist.fit(sample, **kwargs)
        self._update(alpha, beta, lower, lower + scale)


class Cauchy(Continuous):
    r"""
    Cauchy Distribution

    The pdf of this distribution is

    .. math::

        f(x \mid \alpha, \beta) =
            \frac{1}{\pi \beta [1 + (\frac{x-\alpha}{\beta})^2]}

    .. plot::
        :context: close-figs

        import arviz as az
        from preliz import Cauchy
        az.style.use('arviz-white')
        alphas = [0., 0., -2.]
        betas = [.5, 1., 1.]
        for alpha, beta in zip(alphas, betas):
            Cauchy(alpha, beta).plot_pdf(support=(-5,5))

    ========  ==============================================================
    Support   :math:`x \in \mathbb{R}`
    Mean      undefined
    Variance  undefined
    ========  ==============================================================

    Parameters
    ----------
    alpha : float
        Location parameter.
    beta : float
        Scale parameter > 0.
    """

    def __init__(self, alpha=None, beta=None):
        super().__init__()
        self.dist = copy(stats.cauchy)
        self.support = (-np.inf, np.inf)
        self._parametrization(alpha, beta)

    def _parametrization(self, alpha=None, beta=None):
        self.alpha = alpha
        self.beta = beta
        self.param_names = ("alpha", "beta")
        self.params_support = ((-np.inf, np.inf), (eps, np.inf))
        self.params = (self.alpha, self.beta)
        if all_not_none(alpha, beta):
            self._update(alpha, beta)

    def _get_frozen(self):
        frozen = None
        if all_not_none(self.params):
            frozen = self.dist(self.alpha, self.beta)
        return frozen

    def _update(self, alpha, beta):
        self.alpha = np.float64(alpha)
        self.beta = np.float64(beta)
        self.params = (self.alpha, self.beta)
        self._update_rv_frozen()

    def _fit_moments(self, mean, sigma):
        alpha = mean
        beta = sigma
        self._update(alpha, beta)

    def _fit_mle(self, sample, **kwargs):
        alpha, beta = self.dist.fit(sample, **kwargs)
        self._update(alpha, beta)


class ChiSquared(Continuous):
    r"""
    Chi squared  distribution.

    The pdf of this distribution is

    .. math::

       f(x \mid \nu) =
                \frac{x^{(\nu-2)/2}e^{-x/2}}{2^{\nu/2}\Gamma(\nu/2)}

    .. plot::
        :context: close-figs

        import arviz as az
        from preliz import ChiSquared
        az.style.use('arviz-white')
        nus = [1., 3., 9.]
        for nu in nus:
                ax = ChiSquared(nu).plot_pdf(support=(0,20))
                ax.set_ylim(0, 0.6)

    ========  ===============================
    Support   :math:`x \in [0, \infty)`
    Mean      :math:`\nu`
    Variance  :math:`2 \nu`
    ========  ===============================

    Parameters
    ----------
    nu : float
        Degrees of freedom (nu > 0).
    """

    def __init__(self, nu=None):
        super().__init__()
        self.nu = nu
        self.dist = copy(stats.chi2)
        self.support = (0, np.inf)
        self._parametrization(nu)

    def _parametrization(self, nu=None):
        self.nu = nu
        self.param_names = ("nu",)
        self.params_support = ((eps, np.inf),)
        self.params = (self.nu,)
        if self.nu is not None:
            self._update(self.nu)

    def _get_frozen(self):
        frozen = None
        if all_not_none(self.params):
            frozen = self.dist(self.nu)
        return frozen

    def _update(self, nu):
        self.nu = np.float64(nu)
        self.params = (self.nu,)
        self._update_rv_frozen()

    def _fit_moments(self, mean, sigma=None):  # pylint: disable=unused-argument
        nu = mean
        self._update(nu)

    def _fit_mle(self, sample, **kwargs):
        nu, _, _ = self.dist.fit(sample, **kwargs)
        self._update(nu)


class ExGaussian(Continuous):
    r"""
    Exponentially modified Gaussian (EMG) Distribution

    Results from the convolution of a normal distribution with an exponential
    distribution.

    The pdf of this distribution is

    .. math::

        f(x \mid \mu, \sigma, \tau) =
            \frac{1}{\nu}\;
            \exp\left\{\frac{\mu-x}{\nu}+\frac{\sigma^2}{2\nu^2}\right\}
            \Phi\left(\frac{x-\mu}{\sigma}-\frac{\sigma}{\nu}\right)

    where :math:`\Phi` is the cumulative distribution function of the
    standard normal distribution.

    .. plot::
        :context: close-figs

        import arviz as az
        from preliz import ExGaussian
        az.style.use('arviz-white')
        mus = [0., 0., -3.]
        sigmas = [1., 3., 1.]
        nus = [1., 1., 4.]
        for mu, sigma, nu in zip(mus, sigmas, nus):
            ExGaussian(mu, sigma, nu).plot_pdf(support=(-6,9))

    ========  ========================
    Support   :math:`x \in \mathbb{R}`
    Mean      :math:`\mu + \nu`
    Variance  :math:`\sigma^2 + \nu^2`
    ========  ========================

    Parameters
    ----------
    mu : float
        Mean of the normal distribution.
    sigma : float
        Standard deviation of the normal distribution (sigma > 0).
    nu : float
        Mean of the exponential distribution (nu > 0).
    """

    def __init__(self, mu=None, sigma=None, nu=None):
        super().__init__()
        self.dist = copy(stats.exponnorm)
        self.support = (-np.inf, np.inf)
        self._parametrization(mu, sigma, nu)

    def _parametrization(self, mu=None, sigma=None, nu=None):
        self.nu = nu
        self.mu = mu
        self.sigma = sigma
        self.param_names = ("mu", "sigma", "nu")
        self.params = (mu, sigma, nu)
        self.params_support = ((-np.inf, np.inf), (eps, np.inf), (eps, np.inf))
        if all_not_none(mu, sigma, nu):
            self._update(mu, sigma, nu)

    def _get_frozen(self):
        frozen = None
        if all_not_none(self.nu, self.sigma):
            frozen = self.dist(K=self.nu / self.sigma, loc=self.mu, scale=self.sigma)
        return frozen

    def _update(self, mu, sigma, nu):
        self.nu = np.float64(nu)
        self.mu = np.float64(mu)
        self.sigma = np.float64(sigma)
        self.params = (self.mu, self.sigma, self.nu)
        self._update_rv_frozen()

    def _fit_moments(self, mean, sigma):
        # Just assume this is a approximately Gaussian
        self._update(mean, sigma, 1e-6)

    def _fit_mle(self, sample, **kwargs):
        K, mu, sigma = self.dist.fit(sample, **kwargs)
        self._update(mu, sigma, K * sigma)


class Exponential(Continuous):
    r"""
    Exponential Distribution

    The pdf of this distribution is

    .. math::

       f(x \mid \lambda) = \lambda \exp\left\{ -\lambda x \right\}

    .. plot::
        :context: close-figs

        import arviz as az
        from preliz import Exponential
        az.style.use('arviz-white')
        for lam in [0.5,  2.]:
            Exponential(lam).plot_pdf(support=(0,5))


    ========  ============================
    Support   :math:`x \in [0, \infty)`
    Mean      :math:`\dfrac{1}{\lambda}`
    Variance  :math:`\dfrac{1}{\lambda^2}`
    ========  ============================

    Parameters
    ----------
    lam : float
        Rate or inverse scale (lam > 0).
    """

    def __init__(self, lam=None):
        super().__init__()
        self.lam = lam
        self.dist = copy(stats.expon)
        self.support = (0, np.inf)
        self._parametrization(lam)

    def _parametrization(self, lam=None):
        self.lam = lam
        self.params = (self.lam,)
        self.param_names = ("lam",)
        self.params_support = ((eps, np.inf),)
        if self.lam is not None:
            self._update(self.lam)

    def _get_frozen(self):
        frozen = None
        if all_not_none(self.params):
            frozen = self.dist(scale=1 / self.lam)
        return frozen

    def _update(self, lam):
        self.lam = np.float64(lam)
        self.params = (self.lam,)
        self._update_rv_frozen()

    def _fit_moments(self, mean, sigma=None):  # pylint: disable=unused-argument
        lam = 1 / mean
        self._update(lam)

    def _fit_mle(self, sample, **kwargs):
        _, lam = self.dist.fit(sample, **kwargs)
        self._update(1 / lam)


class Gamma(Continuous):
    r"""
    Gamma distribution.

    Represents the sum of alpha exponentially distributed random variables,
    each of which has rate beta.

    The pdf of this distribution is

    .. math::

       f(x \mid \alpha, \beta) =
           \frac{\beta^{\alpha}x^{\alpha-1}e^{-\beta x}}{\Gamma(\alpha)}

    .. plot::
        :context: close-figs

        import arviz as az
        from preliz import Gamma
        az.style.use('arviz-white')
        alphas = [1., 3., 7.5]
        betas = [.5, 1., 1.]
        for alpha, beta in zip(alphas, betas):
            Gamma(alpha, beta).plot_pdf()

    ========  ===============================
    Support   :math:`x \in (0, \infty)`
    Mean      :math:`\dfrac{\alpha}{\beta}`
    Variance  :math:`\dfrac{\alpha}{\beta^2}`
    ========  ===============================

    Gamma distribution has 2 alternative parameterizations. In terms of alpha and
    beta or mu (mean) and sigma (standard deviation).

    The link between the 2 alternatives is given by

    .. math::

       \alpha &= \frac{\mu^2}{\sigma^2} \\
       \beta  &= \frac{\mu}{\sigma^2}

    Parameters
    ----------
    alpha : float
        Shape parameter (alpha > 0).
    beta : float
        Rate parameter (beta > 0).
    mu : float
        Mean (mu > 0).
    sigma : float
        Standard deviation (sigma > 0)
    """

    def __init__(self, alpha=None, beta=None, mu=None, sigma=None):
        super().__init__()
        self.dist = copy(stats.gamma)
        self.support = (0, np.inf)
        self._parametrization(alpha, beta, mu, sigma)

    def _parametrization(self, alpha=None, beta=None, mu=None, sigma=None):
        if any_not_none(alpha, beta) and any_not_none(mu, sigma):
            raise ValueError(
                "Incompatible parametrization. Either use alpha and beta or mu and sigma."
            )

        self.param_names = ("alpha", "beta")
        self.params_support = ((eps, np.inf), (eps, np.inf))

        if any_not_none(mu, sigma):
            self.mu = mu
            self.sigma = sigma
            self.param_names = ("mu", "sigma")
            if all_not_none(mu, sigma):
                alpha, beta = self._from_mu_sigma(mu, sigma)

        self.alpha = alpha
        self.beta = beta
        if all_not_none(self.alpha, self.beta):
            self._update(self.alpha, self.beta)

    def _from_mu_sigma(self, mu, sigma):
        alpha = mu**2 / sigma**2
        beta = mu / sigma**2
        return alpha, beta

    def _to_mu_sigma(self, alpha, beta):
        mu = alpha / beta
        sigma = alpha**0.5 / beta
        return mu, sigma

    def _get_frozen(self):
        frozen = None
        if all_not_none(self.params):
            frozen = self.dist(a=self.alpha, scale=1 / self.beta)
        return frozen

    def _update(self, alpha, beta):
        self.alpha = np.float64(alpha)
        self.beta = np.float64(beta)
        self.mu, self.sigma = self._to_mu_sigma(self.alpha, self.beta)

        if self.param_names[0] == "alpha":
            self.params = (self.alpha, self.beta)
        elif self.param_names[1] == "sigma":
            self.params = (self.mu, self.sigma)

        self._update_rv_frozen()

    def _fit_moments(self, mean, sigma):
        alpha, beta = self._from_mu_sigma(mean, sigma)
        self._update(alpha, beta)

    def _fit_mle(self, sample, **kwargs):
        alpha, _, beta = self.dist.fit(sample, **kwargs)
        self._update(alpha, 1 / beta)


class Gumbel(Continuous):
    r"""
    Gumbel distribution.

    The pdf of this distribution is

    .. math::

       f(x \mid \mu, \beta) = \frac{1}{\beta}e^{-(z + e^{-z})}

    where

    .. math::

        z = \frac{x - \mu}{\beta}

    .. plot::
        :context: close-figs

        import arviz as az
        from preliz import Gumbel
        az.style.use('arviz-white')
        mus = [0., 4., -1.]
        betas = [1., 2., 4.]
        for mu, beta in zip(mus, betas):
            Gumbel(mu, beta).plot_pdf(support=(-10,20))

    ========  ==========================================
    Support   :math:`x \in \mathbb{R}`
    Mean      :math:`\mu + \beta\gamma`, where :math:`\gamma` is the Euler-Mascheroni constant
    Variance  :math:`\frac{\pi^2}{6} \beta^2`
    ========  ==========================================

    Parameters
    ----------
    mu : float
        Location parameter.
    beta : float
        Scale parameter (beta > 0).
    """

    def __init__(self, mu=None, beta=None):
        super().__init__()
        self.dist = copy(stats.gumbel_r)
        self.support = (-np.inf, np.inf)
        self._parametrization(mu, beta)

    def _parametrization(self, mu=None, beta=None):
        self.mu = mu
        self.beta = beta
        self.params = (self.mu, self.beta)
        self.param_names = ("mu", "beta")
        self.params_support = ((-np.inf, np.inf), (eps, np.inf))
        if all_not_none(self.mu, self.beta):
            self._update(self.mu, self.beta)

    def _get_frozen(self):
        frozen = None
        if all_not_none(self.params):
            frozen = self.dist(loc=self.mu, scale=self.beta)
        return frozen

    def _update(self, mu, beta):
        self.mu = np.float64(mu)
        self.beta = np.float64(beta)
        self.params = (self.mu, self.beta)
        self._update_rv_frozen()

    def _fit_moments(self, mean, sigma):
        beta = sigma / np.pi * 6**0.5
        mu = mean - beta * np.euler_gamma
        self._update(mu, beta)

    def _fit_mle(self, sample, **kwargs):
        mu, beta = self.dist.fit(sample, **kwargs)
        self._update(mu, beta)


class HalfCauchy(Continuous):
    r"""
    HalfCauchy Distribution

    The pdf of this distribution is

    .. math::

        f(x \mid \beta) =
            \frac{2}{\pi \beta [1 + (\frac{x}{\beta})^2]}

    .. plot::
        :context: close-figs

        import arviz as az
        from preliz import HalfCauchy
        az.style.use('arviz-white')
        for beta in [.5, 1., 2.]:
            HalfCauchy(beta).plot_pdf(support=(0,5))

    ========  ==========================================
    Support   :math:`x \in [0, \infty)`
    Mean      undefined
    Variance  undefined
    ========  ==========================================

    Parameters
    ----------
    beta : float
        Scale parameter :math:`\beta` (``beta`` > 0)
    """

    def __init__(self, beta=None):
        super().__init__()
        self.dist = copy(stats.halfcauchy)
        self.support = (0, np.inf)
        self._parametrization(beta)

    def _parametrization(self, beta=None):
        self.beta = beta
        self.params = (self.beta,)
        self.param_names = ("beta",)
        self.params_support = ((eps, np.inf),)
        if self.beta is not None:
            self._update(self.beta)

    def _get_frozen(self):
        frozen = None
        if all_not_none(self.params):
            frozen = self.dist(scale=self.beta)
        return frozen

    def _update(self, beta):
        self.beta = np.float64(beta)
        self.params = (self.beta,)
        self._update_rv_frozen()

    def _fit_moments(self, mean, sigma):  # pylint: disable=unused-argument
        beta = sigma
        self._update(beta)

    def _fit_mle(self, sample, **kwargs):
        _, beta = self.dist.fit(sample, **kwargs)
        self._update(beta)


class HalfNormal(Continuous):
    r"""
    HalfNormal Distribution

    The pdf of this distribution is

    .. math::

       f(x \mid \sigma) =
           \sqrt{\frac{2}{\pi\sigma^2}}
           \exp\left(\frac{-x^2}{2\sigma^2}\right)

    .. plot::
        :context: close-figs

        import arviz as az
        from preliz import HalfNormal
        az.style.use('arviz-white')
        for sigma in [0.4,  2.]:
            HalfNormal(sigma).plot_pdf(support=(0,5))

    ========  ==========================================
    Support   :math:`x \in [0, \infty)`
    Mean      :math:`\dfrac{\sigma \sqrt{2}}{\sqrt{\pi}}`
    Variance  :math:`\sigma^2\left(1 - \dfrac{2}{\pi}\right)`
    ========  ==========================================

    HalfNormal distribution has 2 alternative parameterizations. In terms of sigma (standard
    deviation) or tau (precision).

    The link between the 2 alternatives is given by

    .. math::

        \tau = \frac{1}{\sigma^2}

    Parameters
    ----------
    sigma : float
        Scale parameter :math:`\sigma` (``sigma`` > 0).
    tau : float
        Precision :math:`\tau` (``tau`` > 0).
    """

    def __init__(self, sigma=None, tau=None):
        super().__init__()
        self.dist = copy(stats.halfnorm)
        self.support = (0, np.inf)
        self._parametrization(sigma, tau)

    def _parametrization(self, sigma=None, tau=None):
        if all_not_none(sigma, tau):
            raise ValueError("Incompatible parametrization. Either use sigma or tau.")

        self.param_names = ("sigma",)
        self.params_support = ((eps, np.inf),)

        if tau is not None:
            sigma = from_precision(tau)
            self.param_names = ("tau",)

        self.sigma = sigma
        self.tau = tau
        if self.sigma is not None:
            self._update(self.sigma)

    def _get_frozen(self):
        frozen = None
        if all_not_none(self.params):
            frozen = self.dist(scale=self.sigma)
        return frozen

    def _update(self, sigma):
        self.sigma = np.float64(sigma)
        self.tau = to_precision(sigma)

        if self.param_names[0] == "sigma":
            self.params = (self.sigma,)
        elif self.param_names[0] == "tau":
            self.params = (self.tau,)

        self._update_rv_frozen()

    def _fit_moments(self, mean, sigma):  # pylint: disable=unused-argument
        sigma = sigma / (1 - 2 / np.pi) ** 0.5
        self._update(sigma)

    def _fit_mle(self, sample, **kwargs):
        _, sigma = self.dist.fit(sample, **kwargs)
        self._update(sigma)


class HalfStudentT(Continuous):
    r"""
    HalfStudentT Distribution

    The pdf of this distribution is

    .. math::

        f(x \mid \sigma,\nu) =
            \frac{2\;\Gamma\left(\frac{\nu+1}{2}\right)}
            {\Gamma\left(\frac{\nu}{2}\right)\sqrt{\nu\pi\sigma^2}}
            \left(1+\frac{1}{\nu}\frac{x^2}{\sigma^2}\right)^{-\frac{\nu+1}{2}}

    .. plot::
        :context: close-figs

        import arviz as az
        from preliz import HalfStudentT
        az.style.use('arviz-white')
        sigmas = [1., 2., 2.]
        nus = [3, 3., 10.]
        for sigma, nu in zip(sigmas, nus):
            HalfStudentT(nu, sigma).plot_pdf(support=(0,10))

    ========  ==========================================
    Support   :math:`x \in [0, \infty)`
    Mean      .. math::
                  2\sigma\sqrt{\frac{\nu}{\pi}}\
                  \frac{\Gamma\left(\frac{\nu+1}{2}\right)}\
                  {\Gamma\left(\frac{\nu}{2}\right)(\nu-1)}\, \text{for } \nu > 2
    Variance  .. math::
                  \sigma^2\left(\frac{\nu}{\nu - 2}-\
                  \frac{4\nu}{\pi(\nu-1)^2}\left(\frac{\Gamma\left(\frac{\nu+1}{2}\right)}\
                  {\Gamma\left(\frac{\nu}{2}\right)}\right)^2\right) \text{for } \nu > 2\, \infty\
                  \text{for } 1 < \nu \le 2\, \text{otherwise undefined}
    ========  ==========================================

    HalfStudentT distribution has 2 alternative parameterizations. In terms of nu and
    sigma (standard deviation as nu increases) or nu lam (precision as nu increases).

    The link between the 2 alternatives is given by

    .. math::

        \lambda = \frac{1}{\sigma^2}

    Parameters
    ----------
    nu : float
        Degrees of freedom, also known as normality parameter (nu > 0).
    sigma : float
        Scale parameter (sigma > 0). Converges to the standard deviation as nu
        increases.
    lam : float
        Scale parameter (lam > 0). Converges to the precision as nu increases.
    """

    def __init__(self, nu=None, sigma=None, lam=None):
        super().__init__()
        self.dist = _HalfStudentT
        self.support = (0, np.inf)
        self._parametrization(nu, sigma, lam)

    def _parametrization(self, nu=None, sigma=None, lam=None):
        if all_not_none(sigma, lam):
            raise ValueError(
                "Incompatible parametrization. Either use nu and sigma, or nu and lam."
            )

        self.param_names = ("nu", "sigma")
        self.params_support = ((eps, np.inf), (eps, np.inf))

        if lam is not None:
            self.lam = lam
            sigma = from_precision(lam)
            self.param_names = ("nu", "lam")

        self.nu = nu
        self.sigma = sigma
        if all_not_none(self.nu, self.sigma):
            self._update(self.nu, self.sigma)

    def _get_frozen(self):
        frozen = None
        if all_not_none(self.params):
            frozen = self.dist(nu=self.nu, sigma=self.sigma)
        return frozen

    def _update(self, nu, sigma):
        self.nu = np.float64(nu)
        self.sigma = np.float64(sigma)
        self.lam = to_precision(sigma)

        if self.param_names[1] == "sigma":
            self.params = (self.nu, self.sigma)
        elif self.param_names[1] == "lam":
            self.params = (self.nu, self.lam)

        self._update_rv_frozen()

    def _fit_moments(self, mean, sigma):  # pylint: disable=unused-argument
        # if nu is smaller than 2 the variance is not defined,
        # so if that happens we use 2.1 as an approximation
        nu = self.nu
        if nu is None:
            nu = 100
        elif nu <= 2:
            nu = 2.1

        gamma0 = gammaf((nu + 1) / 2)
        gamma1 = gammaf(nu / 2)
        if np.isfinite(gamma0) and np.isfinite(gamma1):
            sigma = (
                sigma**2
                / ((nu / (nu - 2)) - ((4 * nu) / (np.pi * (nu - 1) ** 2)) * (gamma0 / gamma1) ** 2)
            ) ** 0.5
        else:
            # we assume a Gaussian for large nu
            sigma = sigma / (1 - 2 / np.pi) ** 0.5
        self._update(nu, sigma)

    def _fit_mle(self, sample, **kwargs):
        optimize_ml(self, sample)


class _HalfStudentT(stats.rv_continuous):
    def __init__(self, nu=None, sigma=None):
        super().__init__()
        self.nu = nu
        self.sigma = sigma
        self.dist = stats.t(loc=0, df=self.nu, scale=self.sigma)

    def support(self, *args, **kwd):  # pylint: disable=unused-argument
        return (0, np.inf)

    def cdf(self, x, *args, **kwds):
        return np.maximum(0, self.dist.cdf(x, *args, **kwds) * 2 - 1)

    def pdf(self, x, *args, **kwds):
        return np.where(x < 0, -np.inf, self.dist.pdf(x, *args, **kwds) * 2)

    def logpdf(self, x, *args, **kwds):
        return np.where(x < 0, -np.inf, self.dist.logpdf(x, *args, **kwds) + np.log(2))

    def ppf(self, q, *args, **kwds):
        x_vals = np.linspace(0, self.rvs(10000).max(), 1000)
        idx = np.searchsorted(self.cdf(x_vals[:-1], *args, **kwds), q)
        return x_vals[idx]

    def _stats(self, *args, **kwds):  # pylint: disable=unused-argument
        mean = np.nan
        var = np.nan
        skew = np.nan
        kurtosis = np.nan

        if self.nu > 1:
            gamma0 = gammaf((self.nu + 1) / 2)
            gamma1 = gammaf(self.nu / 2)
            if np.isfinite(gamma0) and np.isfinite(gamma1):
                mean = (
                    2 * self.sigma * (self.nu / np.pi) ** 0.5 * (gamma0 / (gamma1 * (self.nu - 1)))
                )
            else:
                # assume nu is large enough that the mean of the halfnormal is a good approximation
                mean = self.sigma * (2 / np.pi) ** 0.5
        if self.nu > 2:
            if np.isfinite(gamma0) and np.isfinite(gamma1):
                var = self.sigma**2 * (
                    (self.nu / (self.nu - 2))
                    - ((4 * self.nu) / (np.pi * (self.nu - 1) ** 2)) * (gamma0 / gamma1) ** 2
                )
            else:
                # assume nu is large enough that the std of the halfnormal is a good approximation
                var = self.sigma**2 * (1 - 2.0 / np.pi)

        return (mean, var, skew, kurtosis)

    def entropy(self):  # pylint: disable=arguments-differ
        return self.dist.entropy() - np.log(2)

    def rvs(self, size=1, random_state=None):  # pylint: disable=arguments-differ
        return np.abs(self.dist.rvs(size=size, random_state=random_state))


class InverseGamma(Continuous):
    r"""
    Inverse gamma distribution, the reciprocal of the gamma distribution.

    The pdf of this distribution is

    .. math::

       f(x \mid \alpha, \beta) =
           \frac{\beta^{\alpha}}{\Gamma(\alpha)} x^{-\alpha - 1}
           \exp\left(\frac{-\beta}{x}\right)

    .. plot::
        :context: close-figs

        import arviz as az
        from preliz import InverseGamma
        az.style.use('arviz-white')
        alphas = [1., 2., 3.]
        betas = [1., 1., .5]
        for alpha, beta in zip(alphas, betas):
            InverseGamma(alpha, beta).plot_pdf(support=(0, 3))

    ========  ===============================
    Support   :math:`x \in (0, \infty)`
    Mean      :math:`\dfrac{\beta}{\alpha-1}` for :math:`\alpha > 1`
    Variance  :math:`\dfrac{\beta^2}{(\alpha-1)^2(\alpha - 2)}` for :math:`\alpha > 2`
    ========  ===============================

    Inverse gamma distribution has 2 alternative parameterizations. In terms of alpha and
    beta or mu (mean) and sigma (standard deviation).

    The link between the 2 alternatives is given by

    .. math::

       \alpha &= \frac{\mu^2}{\sigma^2} + 2 \\
       \beta  &= \frac{\mu^3}{\sigma^2} + \mu

    Parameters
    ----------
    alpha : float
        Shape parameter (alpha > 0).
    beta : float
        Scale parameter (beta > 0).
    mu : float
        Mean (mu > 0).
    sigma : float
        Standard deviation (sigma > 0)
    """

    def __init__(self, alpha=None, beta=None, mu=None, sigma=None):
        super().__init__()
        self.dist = copy(stats.invgamma)
        self.support = (0, np.inf)
        self._parametrization(alpha, beta, mu, sigma)

    def _parametrization(self, alpha=None, beta=None, mu=None, sigma=None):
        if any_not_none(alpha, beta) and any_not_none(mu, sigma):
            raise ValueError(
                "Incompatible parametrization. Either use alpha and beta or mu and sigma."
            )

        self.param_names = ("alpha", "beta")
        self.params_support = ((eps, np.inf), (eps, np.inf))

        if any_not_none(mu, sigma):
            self.mu = mu
            self.sigma = sigma
            self.param_names = ("mu", "sigma")
            if all_not_none(mu, sigma):
                alpha, beta = self._from_mu_sigma(mu, sigma)

        self.alpha = alpha
        self.beta = beta
        if all_not_none(self.alpha, self.beta):
            self._update(self.alpha, self.beta)

    def _from_mu_sigma(self, mu, sigma):
        alpha = mu**2 / sigma**2 + 2
        beta = mu**3 / sigma**2 + mu
        return alpha, beta

    def _to_mu_sigma(self, alpha, beta):
        if alpha > 1:
            mu = beta / (alpha - 1)
        else:
            mu = None
        if alpha > 2:
            sigma = beta / ((alpha - 1) * (alpha - 2) ** 0.5)
        else:
            sigma = None
        return mu, sigma

    def _get_frozen(self):
        frozen = None
        if all_not_none(self.params):
            frozen = self.dist(a=self.alpha, scale=self.beta)
        return frozen

    def _update(self, alpha, beta):
        self.alpha = np.float64(alpha)
        self.beta = np.float64(beta)
        self.mu, self.sigma = self._to_mu_sigma(self.alpha, self.beta)

        if self.param_names[0] == "alpha":
            self.params = (self.alpha, self.beta)
        elif self.param_names[1] == "sigma":
            self.params = (self.mu, self.sigma)

        self._update_rv_frozen()

    def _fit_moments(self, mean, sigma):
        alpha, beta = self._from_mu_sigma(mean, sigma)
        self._update(alpha, beta)

    def _fit_mle(self, sample, **kwargs):
        alpha, _, beta = self.dist.fit(sample, **kwargs)
        self._update(alpha, beta)


class Laplace(Continuous):
    r"""
    Laplace distribution.

    The pdf of this distribution is

    .. math::

       f(x \mid \mu, b) =
           \frac{1}{2b} \exp \left\{ - \frac{|x - \mu|}{b} \right\}

    .. plot::
        :context: close-figs

        import arviz as az
        from preliz import Laplace
        az.style.use('arviz-white')
        mus = [0., 0., 0., -5.]
        bs = [1., 2., 4., 4.]
        for mu, b in zip(mus, bs):
            Laplace(mu, b).plot_pdf(support=(-10,10))

    ========  ========================
    Support   :math:`x \in \mathbb{R}`
    Mean      :math:`\mu`
    Variance  :math:`2 b^2`
    ========  ========================

    Parameters
    ----------
    mu : float
        Location parameter.
    b : float
        Scale parameter (b > 0).
    """

    def __init__(self, mu=None, b=None):
        super().__init__()
        self.dist = copy(stats.laplace)
        self.support = (-np.inf, np.inf)
        self._parametrization(mu, b)

    def _parametrization(self, mu=None, b=None):
        self.mu = mu
        self.b = b
        self.params = (self.mu, self.b)
        self.param_names = ("mu", "b")
        self.params_support = ((-np.inf, np.inf), (eps, np.inf))
        if all_not_none(mu, b):
            self._update(mu, b)

    def _get_frozen(self):
        frozen = None
        if all_not_none(self.params):
            frozen = self.dist(loc=self.mu, scale=self.b)
        return frozen

    def _update(self, mu, b):
        self.mu = np.float64(mu)
        self.b = np.float64(b)
        self.params = (self.mu, self.b)
        self._update_rv_frozen()

    def _fit_moments(self, mean, sigma):
        mu = mean
        b = (sigma / 2) * (2**0.5)
        self._update(mu, b)

    def _fit_mle(self, sample, **kwargs):
        mu, b = self.dist.fit(sample, **kwargs)
        self._update(mu, b)


class Logistic(Continuous):
    r"""
    Logistic distribution.

    The pdf of this distribution is

    .. math::

    f(x \mid \mu, s) =
        \frac{\exp\left(-\frac{x - \mu}{s}\right)}
        {s \left(1 + \exp\left(-\frac{x - \mu}{s}\right)\right)^2}

    .. plot::
        :context: close-figs

        import arviz as az
        from preliz import Logistic
        az.style.use('arviz-white')
        mus = [0., 0., -2.]
        ss = [1., 2., .4]
        for mu, s in zip(mus, ss):
            Logistic(mu, s).plot_pdf(support=(-5,5))

    =========  ==========================================
     Support   :math:`x \in \mathbb{R}`
     Mean      :math:`\mu`
     Variance  :math:`\frac{s^2 \pi^2}{3}`
    =========  ==========================================

    Parameters
    ----------
    mu : float
        Mean.
    s : float
        Scale (s > 0).
    """

    def __init__(self, mu=None, s=None):
        super().__init__()
        self.dist = copy(stats.logistic)
        self.support = (-np.inf, np.inf)
        self._parametrization(mu, s)

    def _parametrization(self, mu=None, s=None):
        self.mu = mu
        self.s = s
        self.params = (self.mu, self.s)
        self.param_names = ("mu", "s")
        self.params_support = ((-np.inf, np.inf), (eps, np.inf))
        if all_not_none(self.mu, self.s):
            self._update(self.mu, self.s)

    def _get_frozen(self):
        frozen = None
        if all_not_none(self.params):
            frozen = self.dist(loc=self.mu, scale=self.s)
        return frozen

    def _update(self, mu, s):
        self.mu = np.float64(mu)
        self.s = np.float64(s)
        self.params = (self.mu, self.s)
        self._update_rv_frozen()

    def _fit_moments(self, mean, sigma):
        mu = mean
        s = (3 * sigma**2 / np.pi**2) ** 0.5
        self._update(mu, s)

    def _fit_mle(self, sample, **kwargs):
        mu, s = self.dist.fit(sample, **kwargs)
        self._update(mu, s)


class LogNormal(Continuous):
    r"""
    Log-normal distribution.

    Distribution of any random variable whose logarithm is normally
    distributed. A variable might be modeled as log-normal if it can
    be thought of as the multiplicative product of many small
    independent factors.

    The pdf of this distribution is

    .. math::

       f(x \mid \mu, \sigma) =
          \frac{1}{x \sigma \sqrt{2\pi}}
           \exp\left\{ -\frac{(\ln(x)-\mu)^2}{2\sigma^2} \right\}

    .. plot::
        :context: close-figs

        import arviz as az
        from preliz import LogNormal
        az.style.use('arviz-white')
        mus = [ 0., 0.]
        sigmas = [.5, 1.]
        for mu, sigma in zip(mus, sigmas):
            LogNormal(mu, sigma).plot_pdf(support=(0,5))

    ========  =========================================================================
    Support   :math:`x \in [0, \infty)`
    Mean      :math:`\exp\left(\mu+\frac{\sigma^2}{2}\right)`
    Variance  :math:`[\exp(\sigma^2)-1] \exp(2\mu+\sigma^2)`
    ========  =========================================================================

    Parameters
    ----------
    mu : float
        Location parameter.
    sigma : float
        Standard deviation. (sigma > 0)).
    """

    def __init__(self, mu=None, sigma=None):
        super().__init__()
        self.dist = copy(stats.lognorm)
        self.support = (0, np.inf)
        self._parametrization(mu, sigma)

    def _parametrization(self, mu=None, sigma=None):
        self.mu = mu
        self.sigma = sigma
        self.params = (self.mu, self.sigma)
        self.param_names = ("mu", "sigma")
        self.params_support = ((-np.inf, np.inf), (eps, np.inf))
        if all_not_none(mu, sigma):
            self._update(mu, sigma)

    def _get_frozen(self):
        frozen = None
        if all_not_none(self.params):
            frozen = self.dist(self.sigma, scale=np.exp(self.mu))
        return frozen

    def _update(self, mu, sigma):
        self.mu = np.float64(mu)
        self.sigma = np.float64(sigma)
        self.params = (self.mu, self.sigma)
        self._update_rv_frozen()

    def _fit_moments(self, mean, sigma):
        mu = np.log(mean**2 / (sigma**2 + mean**2) ** 0.5)
        sigma = np.log(sigma**2 / mean**2 + 1) ** 0.5
        self._update(mu, sigma)

    def _fit_mle(self, sample, **kwargs):
        sigma, _, mu = self.dist.fit(sample, **kwargs)
        self._update(np.log(mu), sigma)


class LogitNormal(Continuous):
    r"""
    Logit-Normal distribution.

    The pdf of this distribution is

    .. math::
       f(x \mid \mu, \tau) =
           \frac{1}{x(1-x)} \sqrt{\frac{\tau}{2\pi}}
           \exp\left\{ -\frac{\tau}{2} (logit(x)-\mu)^2 \right\}


    .. plot::
        :context: close-figs

        import arviz as az
        from preliz import LogitNormal
        az.style.use('arviz-white')
        mus = [0., 0., 0., 1.]
        sigmas = [0.3, 1., 2., 1.]
        for mu, sigma in zip(mus, sigmas):
            LogitNormal(mu, sigma).plot_pdf()

    ========  ==========================================
    Support   :math:`x \in (0, 1)`
    Mean      no analytical solution
    Variance  no analytical solution
    ========  ==========================================

    Parameters
    ----------
    mu : float
        Location parameter.
    sigma : float
        Scale parameter (sigma > 0).
    tau : float
        Scale parameter (tau > 0).
    """

    def __init__(self, mu=None, sigma=None, tau=None):
        super().__init__()
        self.dist = _LogitNormal
        self.support = (0, 1)
        self._parametrization(mu, sigma, tau)

    def _parametrization(self, mu=None, sigma=None, tau=None):
        if all_not_none(sigma, tau):
            raise ValueError(
                "Incompatible parametrization. Either use mu and sigma, or mu and tau."
            )

        names = ("mu", "sigma")
        self.params_support = ((-np.inf, np.inf), (eps, np.inf))

        if tau is not None:
            self.tau = tau
            sigma = from_precision(tau)
            names = ("mu", "tau")

        self.mu = mu
        self.sigma = sigma
        self.param_names = names
        if all_not_none(mu, sigma):
            self._update(mu, sigma)

    def _get_frozen(self):
        frozen = None
        if all_not_none(self.params):
            frozen = self.dist(self.mu, self.sigma)
        return frozen

    def _update(self, mu, sigma):
        self.mu = np.float64(mu)
        self.sigma = np.float64(sigma)
        self.tau = to_precision(sigma)

        if self.param_names[1] == "sigma":
            self.params = (self.mu, self.sigma)
        elif self.param_names[1] == "tau":
            self.params = (self.mu, self.tau)

        self._update_rv_frozen()

    def _fit_moments(self, mean, sigma):
        mu = logit(mean)
        sigma = np.diff((mean - sigma * 3, mean + sigma * 3))
        self._update(mu, sigma)

    def _fit_mle(self, sample, **kwargs):
        mu, sigma = stats.norm.fit(logit(sample), **kwargs)
        self._update(mu, sigma)


class _LogitNormal(stats.rv_continuous):
    def __init__(self, mu=None, sigma=None):
        super().__init__()
        self.mu = mu
        self.sigma = sigma

    def support(self, *args, **kwd):  # pylint: disable=unused-argument
        return (0, 1)

    def cdf(self, x, *args, **kwds):
        return stats.norm(self.mu, self.sigma, *args, **kwds).cdf(logit(x))

    def pdf(self, x, *args, **kwds):
        x = np.asarray(x)
        mask = np.logical_or(x == 0, x == 1)
        result = np.zeros_like(x, dtype=float)
        result[~mask] = stats.norm(self.mu, self.sigma, *args, **kwds).pdf(logit(x[~mask])) / (
            x[~mask] * (1 - x[~mask])
        )
        return result

    def logpdf(self, x, *args, **kwds):
        x = np.asarray(x)
        mask = np.logical_or(x == 0, x == 1)
        result = np.full_like(x, -np.inf, dtype=float)
        result[~mask] = (
            stats.norm(self.mu, self.sigma, *args, **kwds).logpdf(logit(x[~mask]))
            - np.log(x[~mask])
            - np.log1p(-x[~mask])
        )
        return result

    def ppf(self, q, *args, **kwds):
        x_vals = np.linspace(0, 1, 1000)
        idx = np.searchsorted(self.cdf(x_vals[:-1], *args, **kwds), q)
        return x_vals[idx]

    def _stats(self, *args, **kwds):  # pylint: disable=unused-argument
        # https://en.wikipedia.org/wiki/Logit-normal_distribution#Moments
        norm = stats.norm(self.mu, self.sigma)
        logistic_inv = expit(norm.ppf(np.linspace(0, 1, 100000)))
        mean = np.mean(logistic_inv)
        var = np.var(logistic_inv)
        return (mean, var, np.nan, np.nan)

    def entropy(self):  # pylint: disable=arguments-differ
        moments = self._stats()
        return stats.norm(moments[0], moments[1] ** 0.5).entropy()

    def rvs(
        self, size=1, random_state=None
    ):  # pylint: disable=arguments-differ, disable=unused-argument
        return expit(np.random.normal(self.mu, self.sigma, size))


class Moyal(Continuous):
    r"""
    Moyal distribution.

    The pdf of this distribution is

    .. math::

       f(x \mid \mu,\sigma) =
            \frac{1}{\sqrt{2\pi}\sigma}e^{-\frac{1}{2}\left(z + e^{-z}\right)},

    where

    .. math::

       z = \frac{x-\mu}{\sigma}

    .. plot::
        :context: close-figs

        import arviz as az
        from preliz import Moyal
        az.style.use('arviz-white')
        mus = [-1., 0., 4.]
        sigmas = [2., 1., 4.]
        for mu, sigma in zip(mus, sigmas):
            Moyal(mu, sigma).plot_pdf(support=(-10,20))

    ========  ==============================================================
    Support   :math:`x \in (-\infty, \infty)`
    Mean      :math:`\mu + \sigma\left(\gamma + \log 2\right)`, where
              :math:`\gamma` is the Euler-Mascheroni constant
    Variance  :math:`\frac{\pi^{2}}{2}\sigma^{2}`
    ========  ==============================================================

    Parameters
    ----------
    mu : float
        Location parameter.
    sigma : float
        Scale parameter (sigma > 0).
    """

    def __init__(self, mu=None, sigma=None):
        super().__init__()
        self.dist = copy(stats.moyal)
        self.support = (-np.inf, np.inf)
        self._parametrization(mu, sigma)

    def _parametrization(self, mu=None, sigma=None):
        self.mu = mu
        self.sigma = sigma
        self.params = (self.mu, self.sigma)
        self.param_names = ("mu", "sigma")
        self.params_support = ((-np.inf, np.inf), (eps, np.inf))
        if all_not_none(mu, sigma):
            self._update(self.mu, self.sigma)

    def _get_frozen(self):
        frozen = None
        if all_not_none(self.params):
            frozen = self.dist(loc=self.mu, scale=self.sigma)
        return frozen

    def _update(self, mu, sigma):
        self.mu = np.float64(mu)
        self.sigma = np.float64(sigma)
        self.params = (self.mu, self.sigma)
        self._update_rv_frozen()

    def _fit_moments(self, mean, sigma):
        sigma = sigma / np.pi * 2**0.5
        mu = mean - sigma * (np.euler_gamma + np.log(2))
        self._update(mu, sigma)

    def _fit_mle(self, sample, **kwargs):
        mu, sigma = self.dist.fit(sample, **kwargs)
        self._update(mu, sigma)


class Normal(Continuous):
    r"""
    Normal distribution.

    The pdf of this distribution is

    .. math::

       f(x \mid \mu, \sigma) =
           \frac{1}{\sigma \sqrt{2\pi}}
           \exp\left\{ -\frac{1}{2} \left(\frac{x-\mu}{\sigma}\right)^2 \right\}

    .. plot::
        :context: close-figs

        import arviz as az
        from preliz import Normal
        az.style.use('arviz-white')
        mus = [0., 0., -2.]
        sigmas = [1, 0.5, 1]
        for mu, sigma in zip(mus, sigmas):
            Normal(mu, sigma).plot_pdf()

    ========  ==========================================
    Support   :math:`x \in \mathbb{R}`
    Mean      :math:`\mu`
    Variance  :math:`\sigma^2`
    ========  ==========================================

    Normal distribution has 2 alternative parameterizations. In terms of mean and
    sigma (standard deviation), or mean and tau (precision).

    The link between the 2 alternatives is given by

    .. math::

        \tau = \frac{1}{\sigma^2}

    Parameters
    ----------
    mu : float
        Mean.
    sigma : float
        Standard deviation (sigma > 0).
    tau : float
        Precision (tau > 0).
    """

    def __init__(self, mu=None, sigma=None, tau=None):
        super().__init__()
        self.dist = copy(stats.norm)
        self.support = (-np.inf, np.inf)
        self._parametrization(mu, sigma, tau)

    def _parametrization(self, mu=None, sigma=None, tau=None):
        if all_not_none(sigma, tau):
            raise ValueError(
                "Incompatible parametrization. Either use mu and sigma, or mu and tau."
            )

        names = ("mu", "sigma")
        self.params_support = ((-np.inf, np.inf), (eps, np.inf))

        if tau is not None:
            self.tau = tau
            sigma = from_precision(tau)
            names = ("mu", "tau")

        self.mu = mu
        self.sigma = sigma
        self.param_names = names
        if all_not_none(mu, sigma):
            self._update(mu, sigma)

    def _get_frozen(self):
        frozen = None
        if all_not_none(self.params):
            frozen = self.dist(self.mu, self.sigma)
        return frozen

    def _update(self, mu, sigma):
        self.mu = np.float64(mu)
        self.sigma = np.float64(sigma)
        self.tau = to_precision(sigma)

        if self.param_names[1] == "sigma":
            self.params = (self.mu, self.sigma)
        elif self.param_names[1] == "tau":
            self.params = (self.mu, self.tau)

        self._update_rv_frozen()

    def _fit_moments(self, mean, sigma):
        self._update(mean, sigma)

    def _fit_mle(self, sample, **kwargs):
        mu, sigma = self.dist.fit(sample, **kwargs)
        self._update(mu, sigma)


class Pareto(Continuous):
    r"""
    Pareto distribution.

    The pdf of this distribution is

    .. math::

       f(x \mid \alpha, m) = \frac{\alpha m^{\alpha}}{x^{\alpha+1}}

    .. plot::
        :context: close-figs

        import arviz as az
        from preliz import Pareto
        az.style.use('arviz-white')
        alphas = [1., 5., 5.]
        ms = [1., 1., 2.]
        for alpha, m in zip(alphas, ms):
            Pareto(alpha, m).plot_pdf(support=(0,4))

    ========  =============================================================
    Support   :math:`x \in [m, \infty)`
    Mean      :math:`\dfrac{\alpha m}{\alpha - 1}` for :math:`\alpha \ge 1`
    Variance  :math:`\dfrac{m \alpha}{(\alpha - 1)^2 (\alpha - 2)}` for :math:`\alpha > 2`
    ========  =============================================================

    Parameters
    ----------
    alpha : float
        Shape parameter (alpha > 0).
    m : float
        Scale parameter (m > 0).
    """

    def __init__(self, alpha=None, m=None):
        super().__init__()
        self.dist = copy(stats.pareto)
        self.support = (0, np.inf)
        self._parametrization(alpha, m)

    def _parametrization(self, alpha=None, m=None):
        self.alpha = alpha
        self.m = m
        self.params = (self.alpha, self.m)
        self.param_names = ("alpha", "m")
        self.params_support = ((eps, np.inf), (eps, np.inf))
        if all_not_none(alpha, m):
            self._update(alpha, m)

    def _get_frozen(self):
        frozen = None
        if all_not_none(self.params):
            frozen = self.dist(self.alpha, scale=self.m)
        return frozen

    def _update(self, alpha, m):
        self.alpha = np.float64(alpha)
        self.m = np.float64(m)
        self.support = (self.m, np.inf)
        self.params = (self.alpha, self.m)
        self._update_rv_frozen()

    def _fit_moments(self, mean, sigma):
        alpha = 1 + (1 + (mean / sigma) ** 2) ** (1 / 2)
        m = (alpha - 1) * mean / alpha
        self._update(alpha, m)

    def _fit_mle(self, sample, **kwargs):
        alpha, _, m = self.dist.fit(sample, **kwargs)
        self._update(alpha, m)


class Rice(Continuous):
    r"""
    Rice distribution.

    The pdf of this distribution is

    .. math::

        f(x\mid \nu ,\sigma )=
            {\frac  {x}{\sigma ^{2}}}\exp
            \left({\frac  {-(x^{2}+\nu ^{2})}
            {2\sigma ^{2}}}\right)I_{0}\left({\frac  {x\nu }{\sigma ^{2}}}\right)

    .. plot::
        :context: close-figs

        import arviz as az
        from preliz import Rice
        az.style.use('arviz-white')
        nus = [0., 0., 4.]
        sigmas = [1., 2., 2.]
        for nu, sigma in  zip(nus, sigmas):
            Rice(nu, sigma).plot_pdf(support=(0,10))

    ========  ==============================================================
    Support   :math:`x \in (0, \infty)`
    Mean      :math:`\sigma {\sqrt  {\pi /2}}\,\,L_{{1/2}}(-\nu ^{2}/2\sigma ^{2})`
    Variance  :math:`2\sigma ^{2}+\nu ^{2}-{\frac  {\pi \sigma ^{2}}{2}}L_{{1/2}}^{2}
                        \left({\frac  {-\nu ^{2}}{2\sigma ^{2}}}\right)`
    ========  ==============================================================

    Rice distribution has 2 alternative parameterizations. In terms of nu and sigma
    or b and sigma.

    The link between the two parametrizations is given by

    .. math::

       b = \dfrac{\nu}{\sigma}

    Parameters
    ----------
    nu : float
        Noncentrality parameter.
    sigma : float
        Scale parameter.
    b : float
        Shape parameter.
    """

    def __init__(self, nu=None, sigma=None, b=None):
        super().__init__()
        self.name = "rice"
        self.dist = copy(stats.rice)
        self.support = (0, np.inf)
        self._parametrization(nu, sigma, b)

    def _parametrization(self, nu=None, sigma=None, b=None):
        if all_not_none(nu, b):
            raise ValueError(
                "Incompatible parametrization. Either use nu and sigma or b and sigma."
            )

        self.param_names = ("nu", "sigma")
        self.params_support = ((eps, np.inf), (eps, np.inf))

        if b is not None:
            self.b = b
            self.sigma = sigma
            self.param_names = ("b", "sigma")
            if all_not_none(b, sigma):
                nu = self._from_b(b, sigma)

        self.nu = nu
        self.sigma = sigma
        if all_not_none(self.nu, self.sigma):
            self._update(self.nu, self.sigma)

    def _from_b(self, b, sigma):
        nu = b * sigma
        return nu

    def _to_b(self, nu, sigma):
        b = nu / sigma
        return b

    def _get_frozen(self):
        frozen = None
        if all_not_none(self.params):
            b_ = self._to_b(self.nu, self.sigma)
            frozen = self.dist(b=b_, scale=self.sigma)
        return frozen

    def _update(self, nu, sigma):
        self.nu = np.float64(nu)
        self.sigma = np.float64(sigma)
        self.b = self._to_b(self.nu, self.sigma)

        if self.param_names[0] == "nu":
            self.params = (self.nu, self.sigma)
        elif self.param_names[0] == "b":
            self.params = (self.b, self.sigma)

        self._update_rv_frozen()

    def _fit_moments(self, mean, sigma):
        params = mean, sigma
        optimize_moments(self, mean, sigma, params)

    def _fit_mle(self, sample, **kwargs):
        b, _, sigma = self.dist.fit(sample, **kwargs)
        nu = self._from_b(b, sigma)
        self._update(nu, sigma)


class SkewNormal(Continuous):
    r"""
    SkewNormal distribution.

    The pdf of this distribution is

        .. math::

        f(x \mid \mu, \tau, \alpha) =
        2 \Phi((x-\mu)\sqrt{\tau}\alpha) \phi(x,\mu,\tau)

        .. plot::
            :context: close-figs

            import arviz as az
            from preliz import SkewNormal
            az.style.use('arviz-white')
            for alpha in [-6, 0, 6]:
                SkewNormal(mu=0, sigma=1, alpha=alpha).plot_pdf()

    ========  ==========================================
    Support   :math:`x \in \mathbb{R}`
    Mean      :math:`\mu + \sigma \sqrt{\frac{2}{\pi}} \frac {\alpha }{{\sqrt {1+\alpha ^{2}}}}`
    Variance  :math:`\sigma^2 \left(  1-\frac{2\alpha^2}{(\alpha^2+1) \pi} \right)`
    ========  ==========================================

    SkewNormal distribution has 2 alternative parameterizations. In terms of mu, sigma (standard
    deviation) and alpha, or mu, tau (precision) and alpha.

    The link between the 2 alternatives is given by

    .. math::

        \tau = \frac{1}{\sigma^2}

    Parameters
    ----------
    mu : float
        Location parameter.
    sigma : float
        Scale parameter (sigma > 0).
    alpha : float
        Skewness parameter.
    tau : float
        Precision (tau > 0).

    Notes
    -----
    When alpha=0 we recover the Normal distribution and mu becomes the mean,
    and sigma the standard deviation. In the limit of alpha approaching
    plus/minus infinite we get a half-normal distribution.
    """

    def __init__(self, mu=None, sigma=None, alpha=None, tau=None):
        super().__init__()
        self.dist = copy(stats.skewnorm)
        self.support = (-np.inf, np.inf)
        self._parametrization(mu, sigma, alpha, tau)

    def _parametrization(self, mu=None, sigma=None, alpha=None, tau=None):
        if all_not_none(sigma, tau):
            raise ValueError(
                "Incompatible parametrization. Either use mu, sigma and alpha,"
                " or mu, tau and alpha."
            )

        self.param_names = ("mu", "sigma", "alpha")
        self.params_support = ((-np.inf, np.inf), (eps, np.inf), (-np.inf, np.inf))

        if tau is not None:
            self.tau = tau
            sigma = from_precision(tau)
            self.param_names = ("mu", "tau", "alpha")

        self.mu = mu
        self.sigma = sigma
        self.alpha = alpha
        if all_not_none(self.mu, self.sigma, self.alpha):
            self._update(self.mu, self.sigma, self.alpha)

    def _get_frozen(self):
        frozen = None
        if all_not_none(self.params):
            frozen = self.dist(self.alpha, self.mu, self.sigma)
        return frozen

    def _update(self, mu, sigma, alpha):
        self.mu = np.float64(mu)
        self.sigma = np.float64(sigma)
        self.alpha = np.float64(alpha)
        self.tau = to_precision(sigma)

        if self.param_names[1] == "sigma":
            self.params = (self.mu, self.sigma, self.alpha)
        elif self.param_names[1] == "tau":
            self.params = (self.mu, self.tau, self.alpha)

        self._update_rv_frozen()

    def _fit_moments(self, mean, sigma):
        # Assume gaussian
        self._update(mean, sigma, 0)

    def _fit_mle(self, sample, **kwargs):
        alpha, mu, sigma = self.dist.fit(sample, **kwargs)
        self._update(mu, sigma, alpha)


class StudentT(Continuous):
    r"""
    StudentT's distribution.

    Describes a normal variable whose precision is gamma distributed.

    The pdf of this distribution is

    .. math::

       f(x \mid \nu, \mu, \sigma) =
           \frac{\Gamma \left(\frac{\nu+1}{2} \right)} {\sqrt{\nu\pi}\
           \Gamma \left(\frac{\nu}{2} \right)} \left(1+\frac{x^2}{\nu} \right)^{-\frac{\nu+1}{2}}

    .. plot::
        :context: close-figs

        import arviz as az
        from preliz import StudentT
        az.style.use('arviz-white')
        nus = [2., 5., 5.]
        mus = [0., 0.,  -4.]
        sigmas = [1., 1., 2.]
        for nu, mu, sigma in zip(nus, mus, sigmas):
            StudentT(nu, mu, sigma).plot_pdf(support=(-10,6))

    ========  ========================
    Support   :math:`x \in \mathbb{R}`
    Mean      :math:`\mu` for :math:`\nu > 1`, otherwise undefined
    Variance  :math:`\frac{\nu}{\nu-2}` for :math:`\nu > 2`,
              :math:`\infty` for :math:`1 < \nu \le 2`, otherwise undefined
    ========  ========================

    StudentT distribution has 2 alternative parameterizations. In terms of nu, mu and
    sigma (standard deviation as nu increases) or nu, mu and lam (precision as nu increases).

    The link between the 2 alternatives is given by

    .. math::

        \lambda = \frac{1}{\sigma^2}

    Parameters
    ----------
    nu : float
        Degrees of freedom, also known as normality parameter (nu > 0).
    mu : float
        Location parameter.
    sigma : float
        Scale parameter (sigma > 0). Converges to the standard deviation as nu
        increases.
    lam : float
        Scale parameter (lam > 0). Converges to the precision as nu increases.
    """

    def __init__(self, nu=None, mu=None, sigma=None, lam=None):
        super().__init__()
        self.dist = copy(stats.t)
        self.support = (-np.inf, np.inf)
        self.params_support = ((eps, np.inf), (-np.inf, np.inf), (eps, np.inf))
        self._parametrization(nu, mu, sigma, lam)

    def _parametrization(self, nu=None, mu=None, sigma=None, lam=None):
        if all_not_none(sigma, lam):
            raise ValueError(
                "Incompatible parametrization. Either use nu, mu and sigma, or nu, mu and lam."
            )

        self.param_names = ("nu", "mu", "sigma")
        self.params_support = ((eps, np.inf), (-np.inf, np.inf), (eps, np.inf))

        if lam is not None:
            self.lam = lam
            sigma = from_precision(lam)
            self.param_names = ("nu", "mu", "lam")

        self.nu = nu
        self.mu = mu
        self.sigma = sigma

        if all_not_none(self.nu, self.mu, self.sigma):
            self._update(self.nu, self.mu, self.sigma)

    def _get_frozen(self):
        frozen = None
        if all_not_none(self.params):
            frozen = self.dist(self.nu, self.mu, self.sigma)
        return frozen

    def _update(self, nu, mu, sigma):
        self.nu = np.float64(nu)
        self.mu = np.float64(mu)
        self.sigma = np.float64(sigma)
        self.lam = to_precision(sigma)

        if self.param_names[2] == "sigma":
            self.params = (self.nu, self.mu, self.sigma)
        elif self.param_names[2] == "lam":
            self.params = (self.nu, self.mu, self.lam)

        self._update_rv_frozen()

    def _fit_moments(self, mean, sigma):
        # if nu is smaller than 2 the variance is not defined,
        # so if that happens we use 2.1 as an approximation
        nu = self.nu
        if nu is None:
            nu = 100
        elif nu <= 2:
            nu = 2.1
        else:
            sigma = sigma / (nu / (nu - 2)) ** 0.5

        self._update(nu, mean, sigma)

    def _fit_mle(self, sample, **kwargs):
        nu, mu, sigma = self.dist.fit(sample, **kwargs)
        self._update(nu, mu, sigma)


class Triangular(Continuous):
    r"""
    Triangular distribution

    The pdf of this distribution is

    .. math::

       \begin{cases}
         0 & \text{for } x < a, \\
         \frac{2(x-a)}{(b-a)(c-a)} & \text{for } a \le x < c, \\[4pt]
         \frac{2}{b-a}             & \text{for } x = c, \\[4pt]
         \frac{2(b-x)}{(b-a)(b-c)} & \text{for } c < x \le b, \\[4pt]
         0 & \text{for } b < x.
        \end{cases}

    .. plot::
        :context: close-figs

        import arviz as az
        from preliz import Triangular
        az.style.use('arviz-white')
        lowers = [0., -1, 2]
        cs = [2., 0., 6.5]
        uppers = [4., 1, 8]
        for lower, c, upper in zip(lowers, cs, uppers):
            scale = upper - lower
            c_ = (c - lower) / scale
            Triangular(lower, c, upper).plot_pdf()

    ========  ============================================================================
    Support   :math:`x \in [lower, upper]`
    Mean      :math:`\dfrac{lower + upper + c}{3}`
    Variance  :math:`\dfrac{upper^2 + lower^2 +c^2 - lower*upper - lower*c - upper*c}{18}`
    ========  ============================================================================

    Parameters
    ----------
    lower : float
        Lower limit.
    c : float
        Mode.
    upper : float
        Upper limit.
    """

    def __init__(self, lower=None, c=None, upper=None):
        super().__init__()
        self.dist = copy(stats.triang)
        self.support = (-np.inf, np.inf)
        self._parametrization(lower, c, upper)

    def _parametrization(self, lower=None, c=None, upper=None):
        self.lower = lower
        self.c = c
        self.upper = upper
        self.params = (self.lower, self.c, self.upper)
        self.param_names = ("lower", "c", "upper")
        self.params_support = ((-np.inf, np.inf), (-np.inf, np.inf), (-np.inf, np.inf))
        if all_not_none(lower, c, upper):
            self._update(lower, c, upper)

    def _get_frozen(self):
        frozen = None
        if all_not_none(self.params):
            scale = self.upper - self.lower
            c_ = (self.c - self.lower) / scale
            frozen = self.dist(c=c_, loc=self.lower, scale=scale)
        return frozen

    def _update(self, lower, c, upper):
        self.lower = np.float64(lower)
        self.c = np.float64(c)
        self.upper = np.float64(upper)
        self.support = (self.lower, self.upper)
        self.params = (self.lower, self.c, self.upper)
        self._update_rv_frozen()

    def _fit_moments(self, mean, sigma):
        # Assume symmetry
        lower = mean - 6**0.5 * sigma
        upper = mean + 6**0.5 * sigma
        c = mean
        self._update(lower, c, upper)

    def _fit_mle(self, sample, **kwargs):
        c_, lower, scale = self.dist.fit(sample, **kwargs)
        upper = scale + lower
        c = c_ * scale + lower
        self._update(lower, c, upper)


class TruncatedNormal(Continuous):
    r"""
    TruncatedNormal distribution.

    The pdf of this distribution is

    .. math::

       f(x;\mu ,\sigma ,a,b)={\frac {\phi ({\frac {x-\mu }{\sigma }})}{
            \sigma \left(\Phi ({\frac {b-\mu }{\sigma }})-\Phi ({\frac {a-\mu }{\sigma }})\right)}}

    .. plot::
        :context: close-figs

        import arviz as az
        from preliz import TruncatedNormal
        az.style.use('arviz-white')
        mus = [0.,  0., 0.]
        sigmas = [3.,5.,7.]
        lowers = [-3, -5, -5]
        uppers = [7, 5, 4]
        for mu, sigma, lower, upper in zip(mus, sigmas,lowers,uppers):
            TruncatedNormal(mu, sigma, lower, upper).plot_pdf(support=(-10,10))

    ========  ==========================================
    Support   :math:`x \in [a, b]`
    Mean      :math:`\mu +{\frac {\phi (\alpha )-\phi (\beta )}{Z}}\sigma`
    Variance  :math:`\sigma ^{2}\left[1+{\frac {\alpha \phi (\alpha )-\beta \phi (\beta )}{Z}}-
                        \left({\frac {\phi (\alpha )-\phi (\beta )}{Z}}\right)^{2}\right]`
    ========  ==========================================

    Parameters
    ----------
    mu : float
        Mean.
    sigma : float
        Standard deviation (sigma > 0)
    lower: float
        Lower limit.
    upper: float
        Upper limit (upper > lower).
    """

    def __init__(self, mu=None, sigma=None, lower=None, upper=None):
        super().__init__()
        self.dist = copy(stats.truncnorm)
        self._parametrization(mu, sigma, lower, upper)

    def _parametrization(self, mu=None, sigma=None, lower=None, upper=None):
        self.mu = mu
        self.sigma = sigma
        self.lower = lower
        self.upper = upper
        self.params = (self.mu, self.sigma, self.lower, self.upper)
        self.param_names = ("mu", "sigma", "lower", "upper")
        self.params_support = (
            (-np.inf, np.inf),
            (eps, np.inf),
            (-np.inf, np.inf),
            (-np.inf, np.inf),
        )
        if lower is None:
            self.lower = -np.inf
        if upper is None:
            self.upper = np.inf
        self.support = (self.lower, self.upper)
        if all_not_none(mu, sigma, lower, upper):
            self._update(mu, sigma, lower, upper)

    def _get_frozen(self):
        frozen = None
        if any_not_none(self.mu, self.sigma):
            a, b = (self.lower - self.mu) / self.sigma, (self.upper - self.mu) / self.sigma
            frozen = self.dist(a, b, self.mu, self.sigma)
        return frozen

    def _update(self, mu, sigma, lower=None, upper=None):
        if lower is not None:
            self.lower = np.float64(lower)
        if upper is not None:
            self.upper = np.float64(upper)

        self.mu = np.float64(mu)
        self.sigma = np.float64(sigma)
        self.params = (self.mu, self.sigma, self.lower, self.upper)
        self.support = (self.lower, self.upper)
        self._update_rv_frozen()

    def _fit_moments(self, mean, sigma):
        # Assume gaussian
        self._update(mean, sigma)

    def _fit_mle(self, sample, **kwargs):
        a, b, mu, sigma = self.dist.fit(sample, **kwargs)
        lower, upper = a * sigma + mu, b * sigma + mu
        self._update(mu, sigma, lower, upper)


class Uniform(Continuous):
    r"""
    Uniform distribution.

    The pdf of this distribution is

    .. math:: f(x \mid lower, upper) = \frac{1}{upper-lower}

    .. plot::
        :context: close-figs

        import arviz as az
        from preliz import Uniform
        az.style.use('arviz-white')
        ls = [1, -2]
        us = [6, 2]
        for l, u in zip(ls, us):
            ax = Uniform(l, u).plot_pdf()
        ax.set_ylim(0, 0.3)

    ========  =====================================
    Support   :math:`x \in [lower, upper]`
    Mean      :math:`\dfrac{lower + upper}{2}`
    Variance  :math:`\dfrac{(upper - lower)^2}{12}`
    ========  =====================================

    Parameters
    ----------
    lower: float
        Lower limit.
    upper: float
        Upper limit (upper > lower).
    """

    def __init__(self, lower=None, upper=None):
        super().__init__()
        self.dist = copy(stats.uniform)
        self._parametrization(lower, upper)

    def _parametrization(self, lower=None, upper=None):
        self.lower = lower
        self.upper = upper
        self.params = (self.lower, self.upper)
        self.param_names = ("lower", "upper")
        self.params_support = ((-np.inf, np.inf), (-np.inf, np.inf))
        if lower is None:
            self.lower = -np.inf
        if upper is None:
            self.upper = np.inf
        self.support = (self.lower, self.upper)
        if all_not_none(lower, upper):
            self._update(lower, upper)
            self.dist.a = self.lower
            self.dist.b = self.upper
        else:
            self.lower = lower
            self.upper = upper

    def _get_frozen(self):
        frozen = None
        if all_not_none(self.params):
            frozen = self.dist(self.lower, self.upper - self.lower)
        return frozen

    def _update(self, lower, upper):
        self.lower = np.float64(lower)
        self.upper = np.float64(upper)
        self.params = (self.lower, self.upper)
        self.support = (self.lower, self.upper)
        self._update_rv_frozen()

    def _fit_moments(self, mean, sigma):
        lower = mean - 1.73205 * sigma
        upper = mean + 1.73205 * sigma
        self._update(lower, upper)

    def _fit_mle(self, sample, **kwargs):
        lower = np.min(sample)
        upper = np.max(sample)
        self._update(lower, upper)


class VonMises(Continuous):
    r"""
    Univariate VonMises distribution.

    The pdf of this distribution is

    .. math::

        f(x \mid \mu, \kappa) =
            \frac{e^{\kappa\cos(x-\mu)}}{2\pi I_0(\kappa)}

    where :math:`I_0` is the modified Bessel function of order 0.

    .. plot::
        :context: close-figs

        import arviz as az
        from preliz import VonMises
        az.style.use('arviz-white')
        mus = [0., 0., 0.,  -2.5]
        kappas = [.01, 0.5, 4., 2.]
        for mu, kappa in zip(mus, kappas):
            VonMises(mu, kappa).plot_pdf(support=(-np.pi,np.pi))

    ========  ==========================================
    Support   :math:`x \in [-\pi, \pi]`
    Mean      :math:`\mu`
    Variance  :math:`1-\frac{I_1(\kappa)}{I_0(\kappa)}`
    ========  ==========================================

    Parameters
    ----------
    mu : float
        Mean.
    kappa : float
        Concentration (:math:`\frac{1}{\kappa}` is analogous to :math:`\sigma^2`).
    """

    def __init__(self, mu=None, kappa=None):
        super().__init__()
        self.dist = copy(stats.vonmises)
        self._parametrization(mu, kappa)

    def _parametrization(self, mu=None, kappa=None):
        self.mu = mu
        self.kappa = kappa
        self.param_names = ("mu", "kappa")
        self.params_support = ((-np.pi, np.pi), (eps, np.inf))
        self.support = (-np.pi, np.pi)
        if all_not_none(mu, kappa):
            self._update(mu, kappa)

    def _get_frozen(self):
        frozen = None
        if all_not_none(self.params):
            frozen = self.dist(kappa=self.kappa, loc=self.mu)
        return frozen

    def _update(self, mu, kappa):
        self.mu = np.float64(mu)
        self.kappa = np.float64(kappa)
        self.params = (self.mu, self.kappa)
        self._update_rv_frozen()

    def _fit_moments(self, mean, sigma):
        mu = mean
        kappa = 1 / sigma**2
        self._update(mu, kappa)

    def _fit_mle(self, sample, **kwargs):
        kappa, mu, _ = self.dist.fit(sample, **kwargs)
        self._update(mu, kappa)


class Wald(Continuous):
    r"""
    Wald distribution.

    The pdf of this distribution is

    .. math::

       f(x \mid \mu, \lambda) =
           \left(\frac{\lambda}{2\pi}\right)^{1/2} x^{-3/2}
           \exp\left\{
               -\frac{\lambda}{2x}\left(\frac{x-\mu}{\mu}\right)^2
           \right\}

    .. plot::
        :context: close-figs

        import arviz as az
        from preliz import Wald
        az.style.use('arviz-white')
        mus = [1., 1.]
        lams = [1., 3.]
        for mu, lam in zip(mus, lams):
            Wald(mu, lam).plot_pdf(support=(0,4))

    ========  =============================
    Support   :math:`x \in (0, \infty)`
    Mean      :math:`\mu`
    Variance  :math:`\dfrac{\mu^3}{\lambda}`
    ========  =============================

    Wald distribution has 3 alternative parametrizations. In terms of mu and lam,
    mu and phi or lam and phi.

    The link between the 3 alternatives is given by

    .. math::

       \phi = \dfrac{\lambda}{\mu}

    Parameters
    ----------
    mu : float
        Mean of the distribution (mu > 0).
    lam : float
        Relative precision (lam > 0).
    phi : float
        Shape parameter (phi > 0).
    """

    def __init__(self, mu=None, lam=None, phi=None):
        super().__init__()
        self.dist = copy(stats.invgauss)
        self.support = (0, np.inf)
        self._parametrization(mu, lam, phi)

    def _parametrization(self, mu=None, lam=None, phi=None):
        if (mu and lam and phi) is not None:
            raise ValueError(
                "Incompatible parametrization. Either use mu and lam or mu and phi or lam and phi."
            )

        self.param_names = ("mu", "lam")
        self.params_support = ((eps, np.inf), (eps, np.inf))
<<<<<<< HEAD

        if phi is not None:
            self.phi = phi
            if (mu and phi) is not None:
                lam = self._from_mu_phi(mu, phi)
                self.param_names = ("mu", "phi")

            elif (lam and phi) is not None:
                mu = self._from_lam_phi(lam, phi)
                self.param_names = ("lam", "phi")

        self.mu = mu
        self.lam = lam
        if self.mu is not None and self.lam is not None:
            self._update(self.mu, self.lam)

    def _from_mu_phi(self, mu, phi):
        lam = mu * phi
        return lam

    def _from_lam_phi(self, lam, phi):
        mu = lam / phi
        return mu

    def _to_phi(self, mu, lam):
        phi = lam / mu
        return phi
=======
        if all_not_none(mu, lam):
            self._update(mu, lam)
>>>>>>> 8d372c6a

    def _get_frozen(self):
        frozen = None
        if all_not_none(self.params):
            frozen = self.dist(self.mu / self.lam, scale=self.lam)
        return frozen

    def _update(self, mu, lam):
        self.mu = np.float64(mu)
        self.lam = np.float64(lam)
        self.phi = self._to_phi(mu, lam)

        if self.param_names == ("mu", "lam"):
            self.params = (self.mu, self.lam)
        elif self.param_names == ("mu", "phi"):
            self.params = (self.mu, self.phi)
        elif self.param_names == ("lam", "phi"):
            self.params = (self.lam, self.phi)

        self._update_rv_frozen()

    def _fit_moments(self, mean, sigma):
        lam = mean**3 / sigma**2
        self._update(mean, lam)

    def _fit_mle(self, sample, **kwargs):
        mu, _, lam = self.dist.fit(sample, **kwargs)
        self._update(mu * lam, lam)


class Weibull(Continuous):
    r"""
    Weibull distribution.

    The pdf of this distribution is

    .. math::

       f(x \mid \alpha, \beta) =
           \frac{\alpha x^{\alpha - 1}
           \exp(-(\frac{x}{\beta})^{\alpha})}{\beta^\alpha}

    .. plot::
        :context: close-figs

        import arviz as az
        from preliz import Weibull
        az.style.use('arviz-white')
        alphas = [1., 2, 5.]
        betas = [1., 1., 2.]
        for a, b in zip(alphas, betas):
            Weibull(a, b).plot_pdf(support=(0,5))

    ========  ====================================================
    Support   :math:`x \in [0, \infty)`
    Mean      :math:`\beta \Gamma(1 + \frac{1}{\alpha})`
    Variance  :math:`\beta^2 \Gamma(1 + \frac{2}{\alpha} - \mu^2/\beta^2)`
    ========  ====================================================

    Parameters
    ----------
    alpha : float
        Shape parameter (alpha > 0).
    beta : float
        Scale parameter (beta > 0).
    """

    def __init__(self, alpha=None, beta=None):
        super().__init__()
        self.dist = copy(stats.weibull_min)
        self.support = (0, np.inf)
        self._parametrization(alpha, beta)

    def _parametrization(self, alpha=None, beta=None):
        self.alpha = alpha
        self.beta = beta
        self.param_names = ("alpha", "beta")
        self.params_support = ((eps, np.inf), (eps, np.inf))
        if all_not_none(alpha, beta):
            self._update(alpha, beta)

    def _get_frozen(self):
        frozen = None
        if all_not_none(self.params):
            frozen = self.dist(self.alpha, scale=self.beta)
        return frozen

    def _update(self, alpha, beta):
        self.alpha = np.float64(alpha)
        self.beta = np.float64(beta)
        self.params = (self.alpha, self.beta)
        self._update_rv_frozen()

    def _fit_moments(self, mean, sigma):
        alpha, beta = garcia_approximation(mean, sigma)
        self._update(alpha, beta)

    def _fit_mle(self, sample, **kwargs):
        alpha, _, beta = self.dist.fit(sample, **kwargs)
        self._update(alpha, beta)<|MERGE_RESOLUTION|>--- conflicted
+++ resolved
@@ -2713,7 +2713,6 @@
 
         self.param_names = ("mu", "lam")
         self.params_support = ((eps, np.inf), (eps, np.inf))
-<<<<<<< HEAD
 
         if phi is not None:
             self.phi = phi
@@ -2727,7 +2726,7 @@
 
         self.mu = mu
         self.lam = lam
-        if self.mu is not None and self.lam is not None:
+        if all_not_none(self.mu, self.lam):
             self._update(self.mu, self.lam)
 
     def _from_mu_phi(self, mu, phi):
@@ -2741,10 +2740,6 @@
     def _to_phi(self, mu, lam):
         phi = lam / mu
         return phi
-=======
-        if all_not_none(mu, lam):
-            self._update(mu, lam)
->>>>>>> 8d372c6a
 
     def _get_frozen(self):
         frozen = None
