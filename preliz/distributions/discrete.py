# pylint: disable=too-many-lines
# pylint: disable=too-many-instance-attributes
# pylint: disable=attribute-defined-outside-init
# pylint: disable=invalid-unary-operand-type
# pylint: disable=invalid-name
"""
Discrete probability distributions.
"""
from copy import copy

import numpy as np
from scipy import stats
from scipy.special import logit, expit, gamma  # pylint: disable=no-name-in-module

from .distributions import Discrete
from .bernoulli import Bernoulli  # pylint: disable=unused-import
from .binomial import Binomial  # pylint: disable=unused-import
from .poisson import Poisson  # pylint: disable=unused-import
from .negativebinomial import NegativeBinomial  # pylint: disable=unused-import
from .zi_binomial import ZeroInflatedBinomial  # pylint: disable=unused-import
from .zi_negativebinomial import ZeroInflatedNegativeBinomial  # pylint: disable=unused-import
from .zi_poisson import ZeroInflatedPoisson  # pylint: disable=unused-import

from ..internal.optimization import optimize_ml, optimize_moments
from ..internal.distribution_helper import all_not_none


eps = np.finfo(float).eps


class BetaBinomial(Discrete):
    R"""
    Beta-binomial distribution.

    Equivalent to binomial random variable with success probability
    drawn from a beta distribution.

    The pmf of this distribution is

    .. math::

       f(x \mid \alpha, \beta, n) =
           \binom{n}{x}
           \frac{B(x + \alpha, n - x + \beta)}{B(\alpha, \beta)}

    .. plot::
        :context: close-figs

        import arviz as az
        from preliz import BetaBinomial
        az.style.use('arviz-doc')
        alphas = [0.5, 1, 2.3]
        betas = [0.5, 1, 2]
        n = 10
        for a, b in zip(alphas, betas):
            BetaBinomial(a, b, n).plot_pdf()

    ========  =================================================================
    Support   :math:`x \in \{0, 1, \ldots, n\}`
    Mean      :math:`n \dfrac{\alpha}{\alpha + \beta}`
    Variance  :math:`\dfrac{n \alpha \beta (\alpha+\beta+n)}{(\alpha+\beta)^2 (\alpha+\beta+1)}`
    ========  =================================================================

    Parameters
    ----------
    n : int
        Number of Bernoulli trials (n >= 0).
    alpha : float
        alpha > 0.
    beta : float
        beta > 0.
    """

    def __init__(self, alpha=None, beta=None, n=None):
        super().__init__()
        self.dist = copy(stats.betabinom)
        self.support = (0, np.inf)
        self._parametrization(alpha, beta, n)

    def _parametrization(self, alpha=None, beta=None, n=None):
        self.alpha = alpha
        self.beta = beta
        self.n = n
        self.params = (self.alpha, self.beta, self.n)
        self.param_names = ("alpha", "beta", "n")
        self.params_support = ((eps, np.inf), (eps, np.inf), (eps, np.inf))
        if all_not_none(alpha, beta):
            self._update(alpha, beta, n)

    def _get_frozen(self):
        frozen = None
        if all_not_none(self.params):
            frozen = self.dist(n=self.n, a=self.alpha, b=self.beta)
        return frozen

    def _update(self, alpha, beta, n):
        self.alpha = np.float64(alpha)
        self.beta = np.float64(beta)
        self.n = np.int64(n)
        self.params = (self.alpha, self.beta, self.n)
        self.support = (0, self.n)
        self._update_rv_frozen()

    def _fit_moments(self, mean, sigma):
        # Crude aproximation for n (as in Binomial distribution)
        # For alpha and beta see:
        # https://en.wikipedia.org/wiki/Beta-binomial_distribution#Method_of_moments
        n = mean + sigma * 2
        p = mean / n
        rho = ((sigma**2 / (mean * (1 - p))) - 1) / (n - 1)
        alpha = max(0.5, (p / rho) - p)
        beta = max(0.5, (alpha / p) - alpha)
        params = alpha, beta, n
        optimize_moments(self, mean, sigma, params)

    def _fit_mle(self, sample):
        optimize_ml(self, sample)


class Categorical(Discrete):
    R"""
    Categorical distribution.

    The most general discrete distribution. The pmf of this distribution is

    .. math:: f(x \mid p) = p_x

    .. plot::
        :context: close-figs

        import arviz as az
        from preliz import Categorical
        az.style.use('arviz-doc')
        ps = [[0.1, 0.6, 0.3], [0.3, 0.1, 0.1, 0.5]]
        for p in ps:
            Categorical(p).plot_pdf()

    ========  ===================================
    Support   :math:`x \in \{0, 1, \ldots, |p|-1\}`
    ========  ===================================

    Parameters
    ----------
    p : array of floats
        p > 0 and the elements of p must sum to 1.
    logit_p : float
        Alternative log odds for the probability of success.
    """

    def __init__(self, p=None, logit_p=None):
        super().__init__()
        self.dist = copy(stats.multinomial)
        self._parametrization(p, logit_p)

    def pdf(self, x):  # pylint: disable=arguments-differ
        x = np.asarray(x)
        pmf = np.zeros_like(x, dtype=float)
        valid_categories = np.where((x >= 0) & (x < len(self.p)))[0]
        pmf[valid_categories] = self.p[x[valid_categories]]
        return pmf

    def cdf(self, x):  # pylint: disable=arguments-differ
        x = np.asarray(x, dtype=int)
        cdf = np.ones_like(x, dtype=float)
        cdf[x < 0] = 0
        valid_categories = np.where((x >= 0) & (x < len(self.p)))[0]
        cdf[valid_categories] = np.cumsum(self.p)[x[valid_categories]]
        return cdf

    def ppf(self, q):  # pylint: disable=arguments-differ
        cumsum = np.cumsum(self.p)
        return np.searchsorted(cumsum, q)

    def _parametrization(self, p=None, logit_p=None):
        if all_not_none(p, logit_p):
            raise ValueError("Incompatible parametrization. Either use p or logit_p.")

        self.param_names = "p"
        self.params_support = ((eps, np.inf),)

        if logit_p is not None:
            p = self._from_logit_p(logit_p)
            self.param_names = ("logit_p",)

        self.p = p
        self.logit_p = logit_p
        if self.p is not None:
            self.support = (0, len(p) - 1)
            self._update(self.p)

    def _from_logit_p(self, logit_p):
        return expit(logit_p)

    def _to_logit_p(self, p):
        return logit(p)

    def _get_frozen(self):
        frozen = None
        if all_not_none(self.params):
            frozen = self.dist(n=1, p=self.p)
        return frozen

    def _update(self, p):
        self.p = np.array(p)
        self.logit_p = self._to_logit_p(p)

        if self.param_names[0] == "p":
            self.params = (self.p,)
        elif self.param_names[0] == "logit_p":
            self.params = (self.logit_p,)

        self._update_rv_frozen()

    def _fit_mle(self, sample):
        optimize_ml(self, sample)


class DiscreteUniform(Discrete):
    R"""
    Discrete Uniform distribution.

    The pmf of this distribution is

    .. math:: f(x \mid lower, upper) = \frac{1}{upper-lower+1}

    .. plot::
        :context: close-figs

        import arviz as az
        from preliz import DiscreteUniform
        az.style.use('arviz-doc')
        ls = [1, -2]
        us = [6, 2]
        for l, u in zip(ls, us):
            ax = DiscreteUniform(l, u).plot_pdf()
            ax.set_ylim(0, 0.25)

    ========  ===============================================
    Support   :math:`x \in {lower, lower + 1, \ldots, upper}`
    Mean      :math:`\dfrac{lower + upper}{2}`
    Variance  :math:`\dfrac{(upper - lower + 1)^2 - 1}{12}`
    ========  ===============================================

    Parameters
    ----------
    lower: int
        Lower limit.
    upper: int
        Upper limit (upper > lower).
    """

    def __init__(self, lower=None, upper=None):
        super().__init__()
        self.dist = copy(stats.randint)
        self._parametrization(lower, upper)

    def _parametrization(self, lower=None, upper=None):
        self.lower = lower
        self.upper = upper
        self.params = (self.lower, self.upper)
        self.param_names = ("lower", "upper")
        self.params_support = ((-np.inf, np.inf), (-np.inf, np.inf))
        if lower is None:
            self.lower = -np.inf
        if upper is None:
            self.upper = np.inf
        self.support = (self.lower, self.upper)
        self.dist.a = self.lower
        self.dist.b = self.upper
        if all_not_none(lower, upper):
            self._update(lower, upper)
        else:
            self.lower = lower
            self.upper = upper

    def _get_frozen(self):
        frozen = None
        if all_not_none(self.params):
            frozen = self.dist(self.lower, self.upper + 1)
        return frozen

    def _update(self, lower, upper):
        self.lower = np.floor(lower)
        self.upper = np.ceil(upper)
        self.params = (self.lower, self.upper)
        self.support = (self.lower, self.upper)
        self._update_rv_frozen()

    def _fit_moments(self, mean, sigma):
        spr = (12 * sigma**2 + 1) ** 0.5
        lower = 0.5 * (2 * mean - spr + 1)
        upper = 0.5 * (2 * mean + spr - 1)
        self._update(lower, upper)

    def _fit_mle(self, sample):
        lower = np.min(sample)
        upper = np.max(sample)
        self._update(lower, upper)


class DiscreteWeibull(Discrete):
    R"""
    Discrete Weibull distribution.

    The pmf of this distribution is

    .. math::

        f(x \mid q, \beta) = q^{x^{\beta}} - q^{(x+1)^{\beta}}

    .. plot::
        :context: close-figs

        import arviz as az
        from preliz import DiscreteWeibull
        az.style.use('arviz-doc')
        qs = [0.1, 0.9, 0.9]
        betas = [0.3, 1.3, 3]
        for q, b in zip(qs, betas):
            DiscreteWeibull(q, b).plot_pdf(support=(0,10))

    ========  ===============================================
    Support   :math:`x \in \mathbb{N}_0`
    Mean      :math:`\mu = \sum_{x = 1}^{\infty} q^{x^{\beta}}`
    Variance  :math:`2 \sum_{x = 1}^{\infty} x q^{x^{\beta}} - \mu - \mu^2`
    ========  ===============================================

    Parameters
    ----------
    q: float
        Shape parameter (0 < q < 1).
    beta: float
        Shape parameter (beta > 0).
    """

    def __init__(self, q=None, beta=None):
        super().__init__()
        self.dist = _DiscreteWeibull
        self.support = (0, np.inf)
        self._parametrization(q, beta)

    def _parametrization(self, q=None, beta=None):
        self.q = q
        self.beta = beta
        self.params = (self.q, self.beta)
        self.param_names = ("q", "beta")
        self.params_support = ((eps, 1 - eps), (eps, np.inf))
        if all_not_none(q, beta):
            self._update(q, beta)

    def _get_frozen(self):
        frozen = None
        if all_not_none(self.params):
            frozen = self.dist(self.q, self.beta)
        return frozen

    def _update(self, q, beta):
        self.q = np.float64(q)
        self.beta = np.float64(beta)
        self.support = (0, np.inf)
        self.params = (self.q, self.beta)
        self._update_rv_frozen()

    def _fit_moments(self, mean, sigma):
        optimize_moments(self, mean, sigma)

    def _fit_mle(self, sample):
        optimize_ml(self, sample)


class _DiscreteWeibull(stats.rv_continuous):
    def __init__(self, q=None, beta=None):
        super().__init__()
        self.q = q
        self.beta = beta

    def support(self, *args, **kwds):  # pylint: disable=unused-argument
        return (0, np.inf)

    def cdf(self, x, *args, **kwds):  # pylint: disable=unused-argument
        x = np.asarray(x)
        return np.nan_to_num(1 - self.q ** ((x + 1) ** self.beta))

    def pmf(self, x, *args, **kwds):  # pylint: disable=unused-argument
        x = np.asarray(x)
        return self.q ** (x**self.beta) - self.q ** ((x + 1) ** self.beta)

    def logpmf(self, x, *args, **kwds):  # pylint: disable=unused-argument
        return np.log(self.pmf(x, *args, **kwds))

    def ppf(self, p, *args, **kwds):  # pylint: disable=arguments-differ unused-argument
        p = np.asarray(p)
        p[p == 1] = 0.999999
        ppf = np.ceil((np.log(1 - p) / np.log(self.q)) ** (1 / self.beta) - 1)
        return ppf

    def _stats(self, *args, **kwds):  # pylint: disable=unused-argument
        x_max = np.nan_to_num(self._ppf(0.999), nan=1)
        if x_max < 10000:
            x_range = np.arange(1, x_max + 1, dtype=int)
            mean = np.sum(self.q ** (x_range**self.beta))
            var = 2 * np.sum(x_range * self.q ** (x_range**self.beta)) - mean - mean**2
        else:
            lam = (-1 / np.log(self.q)) ** (1 / self.beta)
            kappa = gamma(1 + 1 / self.beta)
            mean = lam * kappa - 0.5
            var = lam**2 * (gamma(1 + 2 / self.beta) - (kappa**2)) - 1
        return (mean, var, np.nan, np.nan)

    def entropy(self):  # pylint: disable=arguments-differ
        entropy = 0.0
        x = 0
        while True:
            p_x = self.q ** (x**self.beta) - self.q ** ((x + 1) ** self.beta)
            if p_x < 1e-6:
                break
            entropy -= p_x * np.log(p_x)
            x += 1
        return entropy

        # return self.q / np.log(self.beta)

    def rvs(self, size=1, random_state=None):  # pylint: disable=arguments-differ
        return self.ppf(np.random.uniform(size=size), random_state=random_state)


class Geometric(Discrete):
    R"""
    Geometric distribution.

    The probability that the first success in a sequence of Bernoulli trials
    occurs on the x'th trial.
    The pmf of this distribution is

    .. math::
        f(x \mid p) = p(1-p)^{x-1}

    .. plot::
        :context: close-figs

        import arviz as az
        from preliz import Geometric
        az.style.use('arviz-doc')
        for p in [0.1, 0.25, 0.75]:
            Geometric(p).plot_pdf(support=(1,10))

    ========  =============================
    Support   :math:`x \in \mathbb{N}_{>0}`
    Mean      :math:`\dfrac{1}{p}`
    Variance  :math:`\dfrac{1 - p}{p^2}`
    ========  =============================

    Parameters
    ----------
    p : float
        Probability of success on an individual trial (0 < p <= 1).
    """

    def __init__(self, p=None):
        super().__init__()
        self.dist = copy(stats.geom)
        self.support = (eps, np.inf)
        self._parametrization(p)

    def _parametrization(self, p=None):
        self.p = p
        self.param_names = "p"
        self.params_support = ((eps, 1),)
        if self.p is not None:
            self._update(self.p)

    def _get_frozen(self):
        frozen = None
        if all_not_none(self.params):
            frozen = self.dist(self.p)
        return frozen

    def _update(self, p):
        self.p = np.float64(p)
        self.params = (self.p,)
        self._update_rv_frozen()

    def _fit_moments(self, mean, sigma):  # pylint: disable=unused-argument
        p = 1 / mean
        self._update(p)

    def _fit_mle(self, sample):
        mean = np.mean(sample)
        p = 1 / mean
        self._update(p)


class HyperGeometric(Discrete):
    R"""
    Discrete hypergeometric distribution.

    The probability of :math:`x` successes in a sequence of :math:`n` bernoulli
    trials taken without replacement from a population of :math:`N` objects,
    containing :math:`k` good (or successful or Type I) objects.
    The pmf of this distribution is

    .. math:: f(x \mid N, n, k) = \frac{\binom{k}{x}\binom{N-k}{n-x}}{\binom{N}{n}}

    .. plot::
        :context: close-figs

        import arviz as az
        from preliz import HyperGeometric
        az.style.use('arviz-doc')
        N = 50
        k = 10
        for n in [20, 25]:
            HyperGeometric(N, k, n).plot_pdf(support=(1,15))

    ========  =============================
    Support   :math:`x \in \left[\max(0, n - N + k), \min(k, n)\right]`
    Mean      :math:`\dfrac{nk}{N}`
    Variance  :math:`\dfrac{(N-n)nk(N-k)}{(N-1)N^2}`
    ========  =============================

    Parameters
    ----------
    N : int
        Total size of the population (N > 0)
    k : int
        Number of successful individuals in the population (0 <= k <= N)
    n : int
        Number of samples drawn from the population (0 <= n <= N)
    """

    def __init__(self, N=None, k=None, n=None):
        super().__init__()
        self.dist = copy(stats.hypergeom)
        self._parametrization(N, k, n)
        self.support = (0, np.inf)

    def _parametrization(self, N=None, k=None, n=None):
        self.N = N
        self.k = k
        self.n = n
        self.param_names = ("N", "k", "n")
        self.params_support = ((eps, np.inf), (eps, self.N), (eps, self.N))
        if all_not_none(self.N, self.k, self.n):
            self._update(N, k, n)

    def _get_frozen(self):
        frozen = None
        if all_not_none(self.params):
            frozen = self.dist(M=self.N, N=self.n, n=self.k)
        return frozen

    def _update(self, N, k, n):
        self.N = np.int64(N)
        self.k = np.int64(k)
        self.n = np.int64(n)
        self.params = (self.N, self.k, self.n)
        self.support = (max(0, n - N + k), min(k, n))
        self._update_rv_frozen()

    def _fit_moments(self, mean, sigma):
        n = mean + sigma * 4
        k = n
        N = k * n / mean
        params = N, k, n
        optimize_moments(self, mean, sigma, params)

    def _fit_mle(self, sample):
<<<<<<< HEAD
        optimize_ml(self, sample)
=======
        optimize_ml(self, sample)


class ZeroInflatedBinomial(Discrete):
    R"""
    Zero-inflated Binomial distribution.

    The pmf of this distribution is

    .. math::

        f(x \mid \psi, n, p) = \left\{ \begin{array}{l}
            (1-\psi) + \psi (1-p)^{n}, \text{if } x = 0 \\
            \psi {n \choose x} p^x (1-p)^{n-x}, \text{if } x=1,2,3,\ldots,n
            \end{array} \right.

    .. plot::
        :context: close-figs

        import arviz as az
        from preliz import ZeroInflatedBinomial
        az.style.use('arviz-doc')
        ns = [10, 20]
        ps = [0.5, 0.7]
        psis = [0.7, 0.4]
        for n, p, psi in zip(ns, ps, psis):
            ZeroInflatedBinomial(psi, n, p).plot_pdf(support=(0,25))

    ========  ==========================
    Support   :math:`x \in \mathbb{N}_0`
    Mean      :math:`\psi n p`
    Variance  :math:`(1-\psi) n p [1 - p(1 - \psi n)].`
    ========  ==========================

    Parameters
    ----------
    psi : float
        Expected proportion of Binomial variates (0 < psi < 1)
    n : int
        Number of Bernoulli trials (n >= 0).
    p : float
        Probability of success in each trial (0 < p < 1).
    """

    def __init__(self, psi=None, n=None, p=None):
        super().__init__()
        self.psi = psi
        self.n = n
        self.p = p
        self.dist = _ZIBinomial
        self.support = (0, np.inf)
        self._parametrization(psi, n, p)

    def _parametrization(self, psi=None, n=None, p=None):
        self.psi = psi
        self.n = n
        self.p = p
        self.params = (self.psi, self.n, self.p)
        self.param_names = ("psi", "n", "p")
        self.params_support = ((eps, 1 - eps), (eps, np.inf), (eps, 1 - eps))
        if all_not_none(psi, n, p):
            self._update(psi, n, p)

    def _get_frozen(self):
        frozen = None
        if all_not_none(self.params):
            frozen = self.dist(self.psi, self.n, self.p)
        return frozen

    def _update(self, psi, n, p):
        self.psi = np.float64(psi)
        self.n = np.int64(n)
        self.p = np.float64(p)
        self.params = (self.psi, self.n, self.p)
        self._update_rv_frozen()

    def _fit_moments(self, mean, sigma):
        # crude approximation for n and p (same as Binomial)
        n = mean + sigma * 2
        p = mean / n
        psi = 0.9
        params = psi, n, p
        optimize_moments(self, mean, sigma, params)

    def _fit_mle(self, sample):
        optimize_ml(self, sample)


class _ZIBinomial(stats.rv_continuous):
    def __init__(self, psi=None, n=None, p=None):
        super().__init__()
        self.psi = psi
        self.n = n
        self.p = p

    def support(self, *args, **kwd):  # pylint: disable=unused-argument
        return (0, np.inf)

    def cdf(self, x, *args, **kwds):
        if psi_not_valid(self.psi):
            return np.nan
        return (1 - self.psi) + self.psi * stats.binom(self.n, self.p, *args, **kwds).cdf(x)

    def pmf(self, x, *args, **kwds):
        if psi_not_valid(self.psi):
            return np.full(len(x), np.nan)
        x = np.array(x, ndmin=1)
        result = np.zeros_like(x, dtype=float)
        result[x == 0] = (1 - self.psi) + self.psi * (1 - self.p) ** self.n
        result[x != 0] = self.psi * stats.binom(self.n, self.p, *args, **kwds).pmf(x[x != 0])
        return result

    def logpmf(self, x, *args, **kwds):
        if psi_not_valid(self.psi):
            return np.full(len(x), np.nan)
        result = np.zeros_like(x, dtype=float)
        result[x == 0] = np.log((1 - self.psi) + self.psi * (1 - self.p) ** self.n)
        result[x != 0] = np.log(self.psi) + stats.binom(self.n, self.p, *args, **kwds).logpmf(
            x[x != 0]
        )
        return result

    def ppf(self, q, *args, **kwds):
        if psi_not_valid(self.psi):
            return np.nan
        return np.round(
            (1 - self.psi) + self.psi * stats.binom(self.n, self.p, *args, **kwds).ppf(q)
        )

    def _stats(self, *args, **kwds):  # pylint: disable=unused-argument
        if psi_not_valid(self.psi):
            return (np.nan, np.nan, np.nan, np.nan)
        mean = self.psi * self.n * self.p
        var = (1 - self.psi) * self.n * self.p * (1 - self.p * (1 - self.psi * self.n))
        return (mean, var, np.nan, np.nan)

    def entropy(self):  # pylint: disable=arguments-differ
        if psi_not_valid(self.psi):
            return np.nan
        binomial_entropy = stats.binom.entropy(self.n, self.p)
        # The variable can be 0 with probability 1-psi or something else with probability psi
        zero_entropy = -(1 - self.psi) * np.log(1 - self.psi) - self.psi * np.log(self.psi)
        # The total entropy is the weighted sum of the two entropies
        return (1 - self.psi) * zero_entropy + self.psi * binomial_entropy

    def rvs(self, size=1):  # pylint: disable=arguments-differ
        if psi_not_valid(self.psi):
            return np.nan
        samples = np.zeros(size, dtype=int)
        non_zero_indices = np.where(np.random.uniform(size=size) < (self.psi))[0]
        samples[~non_zero_indices] = 0
        samples[non_zero_indices] = stats.binom.rvs(self.n, self.p, size=len(non_zero_indices))
        return samples


def psi_not_valid(psi):
    return not 0 <= psi <= 1
>>>>>>> 4b0aa7b3
<|MERGE_RESOLUTION|>--- conflicted
+++ resolved
@@ -565,164 +565,4 @@
         optimize_moments(self, mean, sigma, params)
 
     def _fit_mle(self, sample):
-<<<<<<< HEAD
-        optimize_ml(self, sample)
-=======
-        optimize_ml(self, sample)
-
-
-class ZeroInflatedBinomial(Discrete):
-    R"""
-    Zero-inflated Binomial distribution.
-
-    The pmf of this distribution is
-
-    .. math::
-
-        f(x \mid \psi, n, p) = \left\{ \begin{array}{l}
-            (1-\psi) + \psi (1-p)^{n}, \text{if } x = 0 \\
-            \psi {n \choose x} p^x (1-p)^{n-x}, \text{if } x=1,2,3,\ldots,n
-            \end{array} \right.
-
-    .. plot::
-        :context: close-figs
-
-        import arviz as az
-        from preliz import ZeroInflatedBinomial
-        az.style.use('arviz-doc')
-        ns = [10, 20]
-        ps = [0.5, 0.7]
-        psis = [0.7, 0.4]
-        for n, p, psi in zip(ns, ps, psis):
-            ZeroInflatedBinomial(psi, n, p).plot_pdf(support=(0,25))
-
-    ========  ==========================
-    Support   :math:`x \in \mathbb{N}_0`
-    Mean      :math:`\psi n p`
-    Variance  :math:`(1-\psi) n p [1 - p(1 - \psi n)].`
-    ========  ==========================
-
-    Parameters
-    ----------
-    psi : float
-        Expected proportion of Binomial variates (0 < psi < 1)
-    n : int
-        Number of Bernoulli trials (n >= 0).
-    p : float
-        Probability of success in each trial (0 < p < 1).
-    """
-
-    def __init__(self, psi=None, n=None, p=None):
-        super().__init__()
-        self.psi = psi
-        self.n = n
-        self.p = p
-        self.dist = _ZIBinomial
-        self.support = (0, np.inf)
-        self._parametrization(psi, n, p)
-
-    def _parametrization(self, psi=None, n=None, p=None):
-        self.psi = psi
-        self.n = n
-        self.p = p
-        self.params = (self.psi, self.n, self.p)
-        self.param_names = ("psi", "n", "p")
-        self.params_support = ((eps, 1 - eps), (eps, np.inf), (eps, 1 - eps))
-        if all_not_none(psi, n, p):
-            self._update(psi, n, p)
-
-    def _get_frozen(self):
-        frozen = None
-        if all_not_none(self.params):
-            frozen = self.dist(self.psi, self.n, self.p)
-        return frozen
-
-    def _update(self, psi, n, p):
-        self.psi = np.float64(psi)
-        self.n = np.int64(n)
-        self.p = np.float64(p)
-        self.params = (self.psi, self.n, self.p)
-        self._update_rv_frozen()
-
-    def _fit_moments(self, mean, sigma):
-        # crude approximation for n and p (same as Binomial)
-        n = mean + sigma * 2
-        p = mean / n
-        psi = 0.9
-        params = psi, n, p
-        optimize_moments(self, mean, sigma, params)
-
-    def _fit_mle(self, sample):
-        optimize_ml(self, sample)
-
-
-class _ZIBinomial(stats.rv_continuous):
-    def __init__(self, psi=None, n=None, p=None):
-        super().__init__()
-        self.psi = psi
-        self.n = n
-        self.p = p
-
-    def support(self, *args, **kwd):  # pylint: disable=unused-argument
-        return (0, np.inf)
-
-    def cdf(self, x, *args, **kwds):
-        if psi_not_valid(self.psi):
-            return np.nan
-        return (1 - self.psi) + self.psi * stats.binom(self.n, self.p, *args, **kwds).cdf(x)
-
-    def pmf(self, x, *args, **kwds):
-        if psi_not_valid(self.psi):
-            return np.full(len(x), np.nan)
-        x = np.array(x, ndmin=1)
-        result = np.zeros_like(x, dtype=float)
-        result[x == 0] = (1 - self.psi) + self.psi * (1 - self.p) ** self.n
-        result[x != 0] = self.psi * stats.binom(self.n, self.p, *args, **kwds).pmf(x[x != 0])
-        return result
-
-    def logpmf(self, x, *args, **kwds):
-        if psi_not_valid(self.psi):
-            return np.full(len(x), np.nan)
-        result = np.zeros_like(x, dtype=float)
-        result[x == 0] = np.log((1 - self.psi) + self.psi * (1 - self.p) ** self.n)
-        result[x != 0] = np.log(self.psi) + stats.binom(self.n, self.p, *args, **kwds).logpmf(
-            x[x != 0]
-        )
-        return result
-
-    def ppf(self, q, *args, **kwds):
-        if psi_not_valid(self.psi):
-            return np.nan
-        return np.round(
-            (1 - self.psi) + self.psi * stats.binom(self.n, self.p, *args, **kwds).ppf(q)
-        )
-
-    def _stats(self, *args, **kwds):  # pylint: disable=unused-argument
-        if psi_not_valid(self.psi):
-            return (np.nan, np.nan, np.nan, np.nan)
-        mean = self.psi * self.n * self.p
-        var = (1 - self.psi) * self.n * self.p * (1 - self.p * (1 - self.psi * self.n))
-        return (mean, var, np.nan, np.nan)
-
-    def entropy(self):  # pylint: disable=arguments-differ
-        if psi_not_valid(self.psi):
-            return np.nan
-        binomial_entropy = stats.binom.entropy(self.n, self.p)
-        # The variable can be 0 with probability 1-psi or something else with probability psi
-        zero_entropy = -(1 - self.psi) * np.log(1 - self.psi) - self.psi * np.log(self.psi)
-        # The total entropy is the weighted sum of the two entropies
-        return (1 - self.psi) * zero_entropy + self.psi * binomial_entropy
-
-    def rvs(self, size=1):  # pylint: disable=arguments-differ
-        if psi_not_valid(self.psi):
-            return np.nan
-        samples = np.zeros(size, dtype=int)
-        non_zero_indices = np.where(np.random.uniform(size=size) < (self.psi))[0]
-        samples[~non_zero_indices] = 0
-        samples[non_zero_indices] = stats.binom.rvs(self.n, self.p, size=len(non_zero_indices))
-        return samples
-
-
-def psi_not_valid(psi):
-    return not 0 <= psi <= 1
->>>>>>> 4b0aa7b3
+        optimize_ml(self, sample)